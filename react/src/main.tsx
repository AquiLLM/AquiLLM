--- conflicted
+++ resolved
@@ -2,17 +2,13 @@
 import { createRoot } from 'react-dom/client';
 import TestComponent from './components/TestComponent';
 import PDFIngestionMonitor from './components/PDFIngestionMonitor';
-<<<<<<< HEAD
 import CollectionsPage from './components/CollectionsPage';
 import CollectionView from './components/CollectionView';
-import IngestRowContainer from './components/IngestRow';
 import SearchPage from './components/SearchPage';
 
-=======
 import IngestionDashboard from './components/IngestionDashboard';
 import IngestionDashboardLauncher from './components/IngestionDashboardLauncher';
 import IngestRowContainer from './components/IngestRow';
->>>>>>> cd1a0cd0
 // Type for the components mapping
 type ComponentsMap = {
   [key: string]: React.ComponentType<any>;
@@ -35,16 +31,12 @@
   const components: ComponentsMap = {
     TestComponent: TestComponent,
     PDFIngestionMonitor: PDFIngestionMonitor,
-<<<<<<< HEAD
     CollectionsPage: CollectionsPage,
     CollectionView: CollectionView,
-    IngestRowContainer: IngestRowContainer,
     SearchPage: SearchPage,
-=======
     IngestionDashboard: IngestionDashboard,
     IngestionDashboardLauncher: IngestionDashboardLauncher,
     IngestRowContainer: IngestRowContainer,
->>>>>>> cd1a0cd0
     // Add other components here
   };
   
