import React, { useState, useEffect } from 'react';
import { Folder } from '../components/CollectionsTree';
import CollectionSettingsMenu from '../components/CollectionSettingsMenu';
import FileSystemViewer from '../components/FileSystemViewer';
import MoveCollectionModal from '../components/MoveCollectionModal';
import { FileSystemItem } from '../types/FileSystemItem';
import { getCookie } from '../utils/csrf';
import IngestRowContainer from '../components/IngestRow';
import formatUrl from '../utils/formatUrl';

interface CollectionContent {
  id: number;
  type: string;
  name: string;
  created_at: string;
  document_count?: number;
}

interface CollectionViewProps {
  collectionId: string;
  onBack?: () => void; // optional callback when the back button is pressed
}

const CollectionView: React.FC<CollectionViewProps> = ({ collectionId, onBack }) => {
  // State for current collection details (children, documents)
  const [collection, setCollection] = useState<Folder | null>(null);
  const [contents, setContents] = useState<CollectionContent[]>([]);
  const [loading, setLoading] = useState<boolean>(true);
  const [error, setError] = useState<string | null>(null);

  const [movingItem, setMovingItem] = useState<FileSystemItem | Folder | null>(null);
  const [isMoveModalOpen, setIsMoveModalOpen] = useState(false);
  const [allCollections, setAllCollections] = useState<Folder[]>([]);
  const [batchMovingItems, setBatchMovingItems] = useState<FileSystemItem[]>([]);
  const [isBatchMoveModalOpen, setIsBatchMoveModalOpen] = useState(false);
  const [isBatchOperationLoading, setIsBatchOperationLoading] = useState(false);
  const [successMessage, setSuccessMessage] = useState<string | null>(null);
  const [permissionSource, setPermissionSource] = useState<{
    direct: boolean;
    source_collection_id: number | null;
    source_collection_name: string | null;
    permission_level: string | null;
  } | null>(null);

  // Fetch current collection details (children and documents)
  useEffect(() => {
    fetch(formatUrl(window.apiUrls.api_collection, { col_id: collectionId }), {
      headers: {
        'Accept': 'application/json'
      }
    })
      .then(res => {
        if (!res.ok) {
          return res.json().then(err => {
            throw new Error(err.error || 'Failed to fetch collection');
          });
        }
        return res.json();
      })
      .then(data => {
        if (!data.collection) {
          throw new Error('Invalid response format');
        }

        // Store permission source information
        if (data.permission_source) {
          setPermissionSource(data.permission_source);
        }

        // Set collection data (including children)
        setCollection({
          id: data.collection.id,
          name: data.collection.name,
          parent: data.collection.parent,
          collection: data.collection.id,
          path: data.collection.path,
          children: data.children || [],
          document_count: data.documents?.length || 0,
          children_count: data.children?.length || 0,
          created_at: data.collection.created_at
            ? new Date(data.collection.created_at).toLocaleString()
            : new Date().toLocaleString(),
          updated_at: data.collection.updated_at
            ? new Date(data.collection.updated_at).toISOString()
            : new Date().toISOString(),
        });

        console.log(collection);

        // Transform documents data
        const transformedDocuments = (data.documents || []).map((doc: any) => ({
          id: doc.id,
          type: doc.type || 'document',
          name: doc.title || 'Untitled',
          created_at: doc.created_at
            ? new Date(doc.created_at).toLocaleString()
            : new Date().toLocaleString(),
          document_count: 0,
        }));

        // Transform children (sub-collections) data
        const transformedChildren = (data.children || []).map((child: any) => ({
          id: child.id,
          type: 'collection', // explicitly mark it as a collection
          name: child.name,
          created_at: new Date(child.created_at || new Date()).toLocaleString(),
          document_count: child.document_count,
        }));

        // Merge children and documents for the file system viewer
        const combinedItems = [...transformedChildren, ...transformedDocuments];
        setContents(combinedItems);
        setLoading(false);
      })
      .catch(err => {
        console.error('Error:', err);
        setError(err.message);
        setLoading(false);
      });
  }, [collectionId]);

  // Fetch all available collections (for moving purposes)
  useEffect(() => {
    fetch(window.apiUrls.api_collections, {
      headers: {
        'Accept': 'application/json'
      },
      credentials: 'include'
    })
      .then(res => {
        if (!res.ok) {
          throw new Error('Failed to fetch available collections');
        }
        return res.json();
      })
      .then(data => {
        // Expecting data.collections to be an array
        const collectionsData = data.collections || [];
        // We assume each collection has id, name, parent, etc.
        const parsed = collectionsData.map((col: any) => ({
          id: col.id,
          name: col.name,
          parent: col.parent, // either null or parent ID
          document_count: col.document_count,
          path: col.path, // Include path for breadcrumb navigation
          children: [],
          children_count: 0,
          created_at: '',
          updated_at: ''
        }));
        setAllCollections(parsed);
      })
      .catch(err => {
        console.error('Error fetching all collections:', err);
      });
  }, []);

  const handleRenameItem = () => {
    // TODO: Implement rename functionality
  }

  // Navigation handlers
  const handleBack = () => {
    if (onBack) {
      onBack();
    } else {
      window.history.back();
    }
  };

  const handleManageCollaborators = () => {
    // TODO: Implement collaborator management
  };

  const handleDelete = () => {
    if (window.confirm(`Are you sure you want to delete "${collection?.name}"?`)) {
      fetch(`/api/collections/delete/${collection?.id}/`, {
        method: 'DELETE',
        headers: { 'X-CSRFToken': getCookie('csrftoken') },
        credentials: 'include'
      })
        .then((res) => {
          if (!res.ok) throw new Error('Failed to delete collection');
          // After successful deletion, navigate back
          if (onBack) {
            onBack();
          }
        })
        .catch((err) => {
          console.error('Error:', err);
          alert('Failed to delete collection. Please try again.');
        });
    }
  };

  const handleRemoveItem = (item: FileSystemItem) => {
    if (window.confirm(`Are you sure you want to remove "${item.name}"?`)) {
      // Different endpoints for collections vs documents
      const endpoint = item.type === 'collection' 
        ? `/api/collections/delete/${item.id}/` 
        : `/api/documents/delete/${item.id}/`;
      
      fetch(endpoint, {
        method: 'DELETE',
        headers: { 'X-CSRFToken': getCookie('csrftoken') },
        credentials: 'include'
      })
        .then((res) => {
          if (!res.ok) throw new Error(`Failed to remove ${item.type}`);
          
          // Remove the item from the content list
          setContents(prevContents => prevContents.filter(contentItem => contentItem.id !== item.id));
        })
        .catch((err) => {
          console.error('Error:', err);
          alert(`Failed to remove ${item.type}. Please try again.`);
        });
    }
  };

  const handleOpenItem = (item: FileSystemItem) => {
    if (item.type === 'collection') {
      window.location.href = formatUrl(window.pageUrls.collection, { col_id: item.id });
    } else {
      window.location.href = formatUrl(window.pageUrls.document, { doc_id: item.id });
    }
  };

  // Context Menu onMove handler (from FileSystemViewer)
  const handleContextMove = (item: FileSystemItem) => {
    // When user right-clicks on an item and selects "Move"
    setMovingItem(item);
    setIsMoveModalOpen(true);
  };

  // Handler for moving the current collection.
  const handleMoveSubmit = (itemId: number, newParentId: number | null) => {
    if (!movingItem) return;
    if (movingItem.type === 'collection') {
      // Call collection move endpoint:
      fetch(formatUrl(window.apiUrls.api_move_collection, { collection_id: itemId }), {
        method: 'POST',
        headers: {
          'Content-Type': 'application/json',
          'X-CSRFToken': getCookie('csrftoken'),
        },
        body: JSON.stringify({ new_parent_id: newParentId }),
        credentials: 'include',
      })
        .then(res => res.ok ? res.json() : res.json().then(data => { throw new Error(data.error || 'Failed to move collection'); }))
        .then(data => {
          console.log('Collection moved:', data);
          setIsMoveModalOpen(false);
          setMovingItem(null);
          // Optionally, refresh the collection details.
        })
        .catch(err => {
          console.error('Error moving collection:', err);
          alert(`Error: ${err.message}`);
        });
    } else {
      // Assume it's a document
      fetch(formatUrl(window.apiUrls.api_move_document, { doc_id: movingItem.id }), {
        method: 'POST',
        headers: {
          'Content-Type': 'application/json',
          'X-CSRFToken': getCookie('csrftoken'),
        },
        body: JSON.stringify({ new_collection_id: newParentId }),
        credentials: 'include',
      })
        .then(res => res.ok ? res.json() : res.json().then(data => { throw new Error(data.error || 'Failed to move document'); }))
        .then(data => {
          console.log('Document moved:', data);
          setIsMoveModalOpen(false);
          setMovingItem(null);
          // Optionally, refresh the document list.
        })
        .catch(err => {
          console.error('Error moving document:', err);
          alert(`Error: ${err.message}`);
        });
    }
  };

  // Handler for batch move
  const handleBatchMove = (items: FileSystemItem[]) => {
    setBatchMovingItems(items);
    setIsBatchMoveModalOpen(true);
  };

  // Submit handler for batch move
  const handleBatchMoveSubmit = (newParentId: number | null) => {
    // Process documents and collections separately
    const documents = batchMovingItems.filter(item => item.type !== 'collection');
    const collections = batchMovingItems.filter(item => item.type === 'collection');
    const totalCount = batchMovingItems.length;
    let processedCount = 0;
    let errorCount = 0;

    // Show loading state
    setIsBatchOperationLoading(true);

    // Move collections
    collections.forEach(collection => {
      fetch(`/collection/move/${collection.id}/`, {
        method: 'POST',
        headers: {
          'Content-Type': 'application/json',
          'X-CSRFToken': getCookie('csrftoken'),
        },
        body: JSON.stringify({ new_parent_id: newParentId }),
        credentials: 'include',
      })
        .then(res => res.ok ? res.json() : res.json().then(data => { throw new Error(data.error || 'Failed to move collection'); }))
        .then(() => {
          processedCount++;
          checkIfComplete();
        })
        .catch(err => {
          console.error(`Error moving collection ${collection.id}:`, err);
          errorCount++;
          processedCount++;
          checkIfComplete();
        });
    });

    // Move documents
    documents.forEach(document => {
      fetch(`/document/move/${document.id}/`, {
        method: 'POST',
        headers: {
          'Content-Type': 'application/json',
          'X-CSRFToken': getCookie('csrftoken'),
        },
        body: JSON.stringify({ new_collection_id: newParentId }),
        credentials: 'include',
      })
        .then(res => res.ok ? res.json() : res.json().then(data => { throw new Error(data.error || 'Failed to move document'); }))
        .then(() => {
          processedCount++;
          checkIfComplete();
        })
        .catch(err => {
          console.error(`Error moving document ${document.id}:`, err);
          errorCount++;
          processedCount++;
          checkIfComplete();
        });
    });

    // Function to check if all operations are complete
    function checkIfComplete() {
      if (processedCount === totalCount) {
        setIsBatchOperationLoading(false);
        setIsBatchMoveModalOpen(false);
        setBatchMovingItems([]);
        
        if (errorCount > 0) {
          setSuccessMessage(`Move completed with ${errorCount} errors. The page will refresh.`);
        } else {
          setSuccessMessage(`Successfully moved ${totalCount} item${totalCount !== 1 ? 's' : ''}. The page will refresh.`);
        }
        
        // Set a timeout to reload the page after showing the message
        setTimeout(() => {
          window.location.reload();
        }, 2000);
      }
    }
  };

  // Handler for batch remove
  const handleBatchRemoveItems = (items: FileSystemItem[]) => {
    if (!window.confirm(`Are you sure you want to delete ${items.length} selected items?`)) {
      return;
    }
    
    setIsBatchOperationLoading(true);
    let processedCount = 0;
    let errorCount = 0;
    const totalCount = items.length;
    
    // Process each item for deletion
    items.forEach(item => {
      // Using a modified version of handleRemoveItem that tracks completion
      const url = item.type === 'collection' 
        ? `/api/collections/delete/${item.id}/` 
        : `/api/documents/delete/${item.id}/`;
      
      fetch(url, {
        method: 'DELETE',
        headers: {
          'X-CSRFToken': getCookie('csrftoken'),
        },
        credentials: 'include',
      })
        .then(res => {
          if (!res.ok) {
            throw new Error(`Failed to delete ${item.type} ${item.id}`);
          }
          processedCount++;
          checkIfComplete();
        })
        .catch(err => {
          console.error(`Error deleting ${item.type} ${item.id}:`, err);
          errorCount++;
          processedCount++;
          checkIfComplete();
        });
    });
    
    function checkIfComplete() {
      if (processedCount === totalCount) {
        setIsBatchOperationLoading(false);
        
        if (errorCount > 0) {
          setSuccessMessage(`Deletion completed with ${errorCount} errors. The page will refresh.`);
        } else {
          setSuccessMessage(`Successfully deleted ${totalCount} item${totalCount !== 1 ? 's' : ''}. The page will refresh.`);
        }
        
        // Set a timeout to reload the page after showing the message
        setTimeout(() => {
          window.location.reload();
        }, 2000);
      }
    }
  };

  if (loading) return <div>Loading...</div>;
  if (error) return <div>Error: {error}</div>;
  if (!collection) return <div>Collection not found</div>;

  // Parse the collection path into breadcrumb segments
  const parseBreadcrumbs = () => {
    if (!collection || !collection.path) return [];
    
    // Split the path into segments
    const segments = collection.path.split('/').filter(segment => segment.trim() !== '');
    const breadcrumbs = [];
    
    // Add "Root" as the first breadcrumb
    breadcrumbs.push({
      name: 'Root',
      id: null, // No ID for root
      path: '',
      fullPath: ''
    });
    
    // Build the breadcrumb links with proper IDs
    let currentFullPath = '';
    const pathToCollectionMap = new Map();
    
    // First, build a map of paths to collection IDs
    allCollections.forEach(col => {
      if (col.path) {
        pathToCollectionMap.set(col.path, col.id);
      }
    });
    
    // Now build the breadcrumbs
    for (let i = 0; i < segments.length; i++) {
      const segmentName = segments[i];
      currentFullPath = currentFullPath ? `${currentFullPath}/${segmentName}` : segmentName;
      
      // First try to get the collection ID from our path map
      const collectionId = pathToCollectionMap.get(currentFullPath);
      
      // If we couldn't find an exact path match, try to find a collection with matching name and path ending
      let matchingCollection = null;
      if (!collectionId) {
        matchingCollection = allCollections.find(col => 
          col.name === segmentName && col.path && col.path.endsWith(currentFullPath)
        );
      }
      
      if (collectionId || matchingCollection) {
        breadcrumbs.push({
          name: segmentName,
          id: collectionId || (matchingCollection ? matchingCollection.id : null),
          path: segmentName,
          fullPath: currentFullPath
        });
      } else {
        // If we still can't find a match, add the segment without an ID
        breadcrumbs.push({
          name: segmentName,
          id: null,
          path: segmentName,
          fullPath: currentFullPath
        });
      }
    }
    
    return breadcrumbs;
  };
  
  const breadcrumbs = parseBreadcrumbs();

  return (
    <div style={{ padding: '2rem' }} className='font-sans'>
      {/* Header */}
      <div style={{ display: 'flex', alignItems: 'end', justifyContent: 'center' }} className='mb-[32px] px-[40px]'>
        <button
          onClick={handleBack}
          style={{
            background: 'none',
            border: 'none',
            cursor: 'pointer',
            display: 'flex',
            alignItems: 'center',
            color: '#9ca3af',
          }}
        >
          ← Back
        </button>
        
        {/* 
            The right padding here is a little weird, because the padding on the the element to the right of it
            has a padding of 0.5rem that slightly offsets this title off-center.  This padding re-centers it with respect
            to the page. 
        */}
        <h1 style={{ fontSize: '1.5rem', fontWeight: 'bold', flex: 1, textAlign: 'center', paddingRight: '0.5rem' }}>
          {collection.name}
        </h1>

        <CollectionSettingsMenu
          collection={collection}
          onManageCollaborators={handleManageCollaborators}
          onDelete={handleDelete}
          onMove={() => {
            setMovingItem({ id: collection!.id, type: 'collection', name: collection!.name });
            setIsMoveModalOpen(true);
          }}
        />
      </div>

      {/* Breadcrumb Navigation */}
      <div className="mb-4 px-[40px]">
        <nav className="flex" aria-label="Breadcrumb">
          <ol className="inline-flex items-center space-x-1 md:space-x-3">
            {breadcrumbs.map((crumb, index) => (
              <li key={`${crumb.name}-${index}`} className="inline-flex items-center">
                {index > 0 && (
                  <svg className="w-3 h-3 mx-1 text-gray-shade_7" aria-hidden="true" xmlns="http://www.w3.org/2000/svg" fill="none" viewBox="0 0 6 10">
                    <path stroke="currentColor" strokeLinecap="round" strokeLinejoin="round" strokeWidth="2" d="m1 9 4-4-4-4"/>
                  </svg>
                )}
                
                {crumb.id !== null ? (
                  <a 
                    href={`/collection/${crumb.id}/`}
                    className={`ml-1 text-sm ${index === breadcrumbs.length - 1 
                      ? 'text-blue-500 font-medium' 
                      : 'text-gray-shade_b hover:text-blue-400'}`}
                  >
                    {crumb.name}
                  </a>
                ) : (
                  <a 
                    href="/user_collections/"
                    className="ml-1 text-sm text-gray-shade_b hover:text-blue-400"
                  >
                    {crumb.name}
                  </a>
                )}
              </li>
            ))}
          </ol>
        </nav>
      </div>

      {/* Permission Source Indicator */}
      {permissionSource && !permissionSource.direct && permissionSource.source_collection_name && (
        <div className="mb-4 p-3 bg-blue-600 bg-opacity-15 text-blue-300 rounded-md flex items-center">
          <svg className="w-5 h-5 mr-2" fill="none" stroke="currentColor" viewBox="0 0 24 24" xmlns="http://www.w3.org/2000/svg">
            <path strokeLinecap="round" strokeLinejoin="round" strokeWidth={2} d="M13 16h-1v-4h-1m1-4h.01M21 12a9 9 0 11-18 0 9 9 0 0118 0z" />
          </svg>
          <span>
            You have access to this collection through <strong>{permissionSource.permission_level}</strong> permission 
            inherited from parent collection: <strong>{permissionSource.source_collection_name}</strong>
          </span>
        </div>
      )}

      <div className="relative flex items-center mb-[24px]"> 
          <div className="flex-grow border-t border-gray-shade_4"></div>
            <span className="font-sans text-xs px-[8px] bg-dark-mode-background text-gray-shade_7">Add Content</span>
          <div className="flex-grow border-t border-gray-shade_4"></div>
      </div>

      <IngestRowContainer
<<<<<<< HEAD
        ingestArxivUrl='/api/ingest_arxiv/'
        ingestPdfUrl='/api/ingest_pdf/'
=======
        ingestArxivUrl={window.apiUrls.api_ingest_arxiv}
        ingestPdfUrl={window.apiUrls.api_ingest_pdf}
>>>>>>> b46843a2
        collectionId={collectionId}
      />

      <div className="relative flex items-center mb-[24px]"> 
          <div className="flex-grow border-t border-gray-shade_4"></div>
            <span className="font-sans text-xs px-[8px] bg-dark-mode-background text-gray-shade_7">Browse</span>
          <div className="flex-grow border-t border-gray-shade_4"></div>
      </div>

      <FileSystemViewer
        mode="browse"
        items={contents}
        collection={collection}
        onOpenItem={handleOpenItem}
        onRemoveItem={handleRemoveItem}
        onMove={handleContextMove}
        onContextMenuRename={handleRenameItem}
        onBatchMove={handleBatchMove}
        onRemoveBatch={handleBatchRemoveItems}
      />

      {/* Move Modal for moving the current collection */}
      <MoveCollectionModal
        folder={movingItem as unknown as Folder}       // the collection or document being moved
        collections={allCollections.filter(collection => collection.id !== movingItem?.id)} // full list of collections with parent information
        isOpen={isMoveModalOpen}
        onClose={() => { setIsMoveModalOpen(false); setMovingItem(null); }}
        onSubmit={handleMoveSubmit} // your move handler that calls the API
      />

      {/* Batch Move Modal */}
      {batchMovingItems.length > 0 && (
        <MoveCollectionModal
          folder={{ 
            id: -1, // dummy id
            name: `${batchMovingItems.length} selected item${batchMovingItems.length > 1 ? 's' : ''}`,
            parent: null,
            collection: collection.id,
            path: '',
            children: [],
            document_count: 0,
            children_count: 0,
            created_at: '',
            updated_at: ''
          }}
          collections={allCollections}
          isOpen={isBatchMoveModalOpen}
          onClose={() => { 
            setIsBatchMoveModalOpen(false);
            setBatchMovingItems([]);
          }}
          onSubmit={(_, newParentId) => handleBatchMoveSubmit(newParentId)}
        />
      )}

      {/* Success Message */}
      {successMessage && (
        <div className="fixed top-4 right-4 bg-green-600 text-white px-4 py-2 rounded shadow-lg z-50 animate-fade-in">
          {successMessage}
        </div>
      )}

      {/* Loading Indicator for Batch Operations */}
      {isBatchOperationLoading && (
        <div className="fixed inset-0 bg-black bg-opacity-50 flex items-center justify-center z-50">
          <div className="bg-gray-shade_3 p-6 rounded-lg shadow-xl flex flex-col items-center">
            <div className="animate-spin rounded-full h-12 w-12 border-t-2 border-b-2 border-blue-500 mb-4"></div>
            <p className="text-white text-lg">Processing items...</p>
          </div>
        </div>
      )}
    </div>
  );
};

export default CollectionView;<|MERGE_RESOLUTION|>--- conflicted
+++ resolved
@@ -591,13 +591,8 @@
       </div>
 
       <IngestRowContainer
-<<<<<<< HEAD
-        ingestArxivUrl='/api/ingest_arxiv/'
-        ingestPdfUrl='/api/ingest_pdf/'
-=======
         ingestArxivUrl={window.apiUrls.api_ingest_arxiv}
         ingestPdfUrl={window.apiUrls.api_ingest_pdf}
->>>>>>> b46843a2
         collectionId={collectionId}
       />
 
