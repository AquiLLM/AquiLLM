--- conflicted
+++ resolved
@@ -2,13 +2,6 @@
 import { MessageCircle, Send, ChevronDown, Search, Loader2 } from 'lucide-react';
 import { CircularProgressbar } from 'react-circular-progressbar';
 import ReactMarkdown from 'react-markdown';
-<<<<<<< HEAD
-import remarkGfm from 'remark-gfm';
-import { Prism as SyntaxHighlighter } from 'react-syntax-highlighter';
-import { oneDark } from 'react-syntax-highlighter/dist/esm/styles/prism';
-import ChatFileUpload, { ProcessedFile } from './ChatFileUpload';
-=======
->>>>>>> 46964a8e
 import formatUrl from '../utils/formatUrl';
 
 // Define TypeScript interfaces
@@ -467,34 +460,8 @@
           <p className="whitespace-pre-wrap break-words">{message.content}</p>
         )}
         {message.role === 'assistant' && !message.tool_call_input && (
-<<<<<<< HEAD
-          <div className="prose prose-invert max-w-none compact-prose leading-tight [&>*]:my-1 [&_ol>li>p]:inline">
-            <ReactMarkdown
-              remarkPlugins={[remarkGfm]}
-              components={{
-                code({ node, inline, className, children, ...props }: any) {
-                  const match = /language-(\w+)/.exec(className || '');
-                  return !inline && match ? (
-                    <SyntaxHighlighter
-                      style={oneDark}
-                      language={match[1]}
-                      PreTag="div"
-                      {...props}
-                    >
-                      {String(children).replace(/\n$/, '')}
-                    </SyntaxHighlighter>
-                  ) : (
-                    <code className={className} {...props}>
-                      {children}
-                    </code>
-                  );
-                },
-              }}
-            >
-=======
           <div className="prose max-w-none compact-prose leading-tight [&>*]:my-1 [&_ol>li>p]:inline">
             <ReactMarkdown>
->>>>>>> 46964a8e
               {message.content}
             </ReactMarkdown>
           </div>
