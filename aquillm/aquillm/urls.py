"""
URL configuration for aquillm project.

The `urlpatterns` list routes URLs to views. For more information please see:
    https://docs.djangoproject.com/en/5.0/topics/http/urls/
Examples:
Function views
    1. Add an import:  from my_app import views
    2. Add a URL to urlpatterns:  path('', views.home, name='home')
Class-based views
    1. Add an import:  from other_app.views import Home
    2. Add a URL to urlpatterns:  path('', Home.as_view(), name='home')
Including another URLconf
    1. Import the include() function: from django.urls import include, path
    2. Add a URL to urlpatterns:  path('blog/', include('blog.urls'))
"""

from django.contrib import admin
from django.urls import path, include
from django.contrib.auth import views as auth_views
from debug_toolbar.toolbar import debug_toolbar_urls

from chat import views as chat_views
<<<<<<< HEAD
=======

>>>>>>> cd1a0cd0
from . import views, api_views
from .settings import DEBUG

urlpatterns = [
    path("admin/", admin.site.urls),
    path('', views.index, name='index'),
    path('accounts/', include('allauth.urls')),
    path("search/", views.search, name='search'),
    path("insert_arxiv/", views.insert_arxiv, name='insert_arxiv'),
    path("pdf/<uuid:doc_id>/", views.pdf, name="pdf"),
    path("api/ingest_arxiv", api_views.ingest_arxiv, name="api_ingest_arxiv"),
    path("api/ingest_pdf", api_views.ingest_pdf, name="api_ingest_pdf"),
    path("document/<uuid:doc_id>/", views.document, name="document"),
    path("document/move/<uuid:doc_id>/", views.move_document, name="move_document"),
    path("user_collections/", views.user_collections, name="user_collections"),
    path("get_collections_json/", views.get_collections_json, name="get_collections_json"),
    path("collection/move/<int:collection_id>/", views.move_collection, name="move_collection"),
    path("collection/<int:col_id>/", views.collection, name="collection"),
    path("collection/<int:col_id>/permissions/", views.update_collection_permissions, name="update_collection_permissions"),
    path("ingest_pdf/", views.ingest_pdf, name="ingest_pdf"),
    path("ingest_vtt/", views.ingest_vtt, name="ingest_vtt"),
    path("delete_document/<uuid:doc_id>", views.delete_document, name="delete_document"),
    path("ws_convo/<int:convo_id>/", views.ws_convo, name="ws_convo"),
    path("user_ws_convos/", views.user_ws_convos, name="user_ws_convos"),
    path("new_ws_convo/", chat_views.new_ws_convo, name="new_ws_convo"),
    path("delete_ws_convo/<int:convo_id>", views.delete_ws_convo, name="delete_ws_convo"),
    path("health/", views.health_check, name="health"),
    path("ready/", views.health_check, name="ready"),
    path("health", views.health_check),
    path("ready", views.health_check),
    path("react_test", views.react_test, name="react_test"),
    path("pdf_ingestion_monitor/<int:doc_id>/", views.pdf_ingestion_monitor, name="pdf_ingestion_monitor"),
    path("ingestion_dashboard/", views.ingestion_dashboard, name="ingestion_dashboard"),

    path("api/ingest_arxiv", api_views.ingest_arxiv, name="api_ingest_arxiv"),
    path("api/ingest_pdf", api_views.ingest_pdf, name="api_ingest_pdf"),
] + debug_toolbar_urls()

if DEBUG:
   urlpatterns += [path("debug_models/", views.debug_models, name="debug_models")] <|MERGE_RESOLUTION|>--- conflicted
+++ resolved
@@ -21,10 +21,6 @@
 from debug_toolbar.toolbar import debug_toolbar_urls
 
 from chat import views as chat_views
-<<<<<<< HEAD
-=======
-
->>>>>>> cd1a0cd0
 from . import views, api_views
 from .settings import DEBUG
 
