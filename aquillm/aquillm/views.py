from django.shortcuts import render, redirect
from django.apps import apps

from django.core.files.base import ContentFile
import logging
import re
import io
import gzip
import tarfile
from django.urls import path
from xml.dom import minidom
from django.core.exceptions import PermissionDenied
from django.db import transaction
from django.http import HttpResponse, Http404, HttpResponseForbidden
from django.shortcuts import get_object_or_404
from pgvector.django import L2Distance
from django.contrib.auth import get_user_model
from django.contrib.auth.decorators import login_required
from django.core.exceptions import ValidationError
from django.core.exceptions import ObjectDoesNotExist

from django.views.decorators.http import require_http_methods
from django.views.decorators.csrf import requires_csrf_token

from .forms import SearchForm, ArXiVForm, PDFDocumentForm, VTTDocumentForm, NewCollectionForm
from .models import TextChunk, TeXDocument, PDFDocument, VTTDocument, Collection, CollectionPermission, WSConversation, DESCENDED_FROM_DOCUMENT
from . import vtt
from .settings import DEBUG

import requests
from django.http import JsonResponse
from django.forms.models import model_to_dict
import json
logger = logging.getLogger(__name__)


@require_http_methods(['GET'])
def index(request):
    return render(request, 'aquillm/index.html')

@login_required
@require_http_methods(['GET'])
def react_test(request):
    return render(request, 'aquillm/react_test.html', {"hello_string": "Hello, world!"})


@require_http_methods(['GET', 'POST'])
@login_required
def search(request):

    vector_results = []
    trigram_results = []
    reranked_results = []
    error_message = None

    if request.method == 'POST':
        form = SearchForm(request.user, request.POST)
        if form.is_valid():
            query = form.cleaned_data['query']
            top_k = form.cleaned_data['top_k']
            collections = form.cleaned_data['collections']
            searchable_docs = Collection.get_user_accessible_documents(request.user, collections=collections)
            vector_results, trigram_results, reranked_results = TextChunk.text_chunk_search(query, top_k, searchable_docs)
        else:
            error_message = "Invalid form submisison"
    else:
        form = SearchForm(request.user)

    context = {
        'form': form,
        'reranked_results': reranked_results,
        'vector_results': vector_results,
        'trigram_results': trigram_results,
        'error_message': error_message
    }

    return render(request, 'aquillm/search.html', context)


# def llm_convo(request):


#     reranked_results = []
#     error_message = None
#     llm_response = None
#     if request.method == 'POST':
#         form = SearchForm(request.user, request.POST)
#         if form.is_valid():
#             query = form.cleaned_data['query']
#             top_k = form.cleaned_data['top_k']
#             collections = form.cleaned_data['collections']
#             searchable_docs = get_user_accessible_documents(request.user, collections=collections)
#             _, _, reranked_results = text_chunk_search(query, top_k, searchable_docs)
#         else:
#             error_message = "Invalid form submisison"
#     else:
#         form = SearchForm(request.user)

#     context = {
#         'form': form,
#         'reranked_results': reranked_results,
#         'vector_results': vector_results,
#         'trigram_results': trigram_results,
#         'error_message': error_message
#     }

#     return render(request, 'aquillm/llm_convo.html', context)


# helper func, not a view
def get_doc(request, doc_id):
    doc = None
    for t in DESCENDED_FROM_DOCUMENT:
        doc = t.objects.filter(id=doc_id).first()
        if doc:
            break
    if not doc:
        raise Http404("Requested document does not exist")
    if not doc.collection.user_can_view(request.user):
        raise PermissionDenied("You don't have access to the collection containing this document")
    return doc

@require_http_methods(['GET'])
@login_required
def pdf(request, doc_id):
    doc = get_doc(request, doc_id)
    if doc.pdf_file:
        response = HttpResponse(doc.pdf_file, content_type='application/pdf')
        return response
    else:
        raise Http404("Requested document does not have an associated PDF")
    
    
@require_http_methods(['GET'])
@login_required
def document(request, doc_id):
    doc = get_doc(request, doc_id)
    context = {'document': doc}
    return render(request, 'aquillm/document.html', context)


# helper func, not a view
def insert_one_from_arxiv(arxiv_id, collection, user):
    status_message = ""
    tex_req = requests.get('https://arxiv.org/src/' + arxiv_id)
    pdf_req = requests.get('https://arxiv.org/pdf/' + arxiv_id)
    metadata_req = requests.get('http://export.arxiv.org/api/query?id_list=' + arxiv_id)
    if metadata_req.status_code == 404 or (tex_req.status_code == 404 and pdf_req.status_code == 404):
        status_message += "ERROR: 404 from ArXiv, is the DOI correct?"
    elif tex_req.status_code not in [200, 404] or pdf_req.status_code not in [200, 404] or metadata_req.status_code not in [200, 404]:
        error_str = f"ERROR -- DOI {arxiv_id}: LaTeX status code {tex_req.status_code}, PDF status code {pdf_req.status_code}, metadata status code {metadata_req.status_code}"
        logger.error(error_str)
        status_message += error_str
    else:
        xmldoc = minidom.parseString(metadata_req.content)
        title = ' '.join(xmldoc.getElementsByTagName('entry')[0].getElementsByTagName('title')[0].firstChild.data.split()) # type: ignore
        if tex_req.status_code == 200:
            status_message += f"Got LaTeX source for {arxiv_id}\n"
            tgz_io = io.BytesIO(tex_req.content)
            tex_str = ""
            with gzip.open(tgz_io, 'rb') as gz:
                with tarfile.open(fileobj=gz) as tar: # type: ignore
                    for member in tar.getmembers():
                        if member.isfile() and member.name.endswith('.tex'):
                            f = tar.extractfile(member)
                            if f:
                                content = f.read().decode('utf-8')
                                tex_str += content + '\n\n'
            doc = TeXDocument(
                collection = collection,
                title = title,
                full_text = tex_str,
                ingested_by=user
            )
            if pdf_req.status_code == 200:
                status_message += f'Got PDF for {arxiv_id}\n'
                doc.pdf_file.save(f'arxiv:{arxiv_id}.pdf', ContentFile(pdf_req.content), save=False)
            doc.save()
        elif pdf_req.status_code == 200:
            status_message += f'Got PDF for {arxiv_id}\n'
            doc = PDFDocument(
                collection = collection,
                title = title,
                ingested_by=user
            )
            doc.pdf_file.save(f'arxiv:{arxiv_id}.pdf', ContentFile(pdf_req.content), save=False)
            doc.save()
    return status_message



@require_http_methods(['GET', 'POST'])
@login_required
def insert_arxiv(request):
    status_message = None
    if request.method == 'POST':
        form = ArXiVForm(request.user, request.POST)
        if form.is_valid():
            arxiv_id = re.sub(r'[^\d.]', '', form.cleaned_data['arxiv_id']).lstrip('.')
            collection = Collection.objects.get(id=form.cleaned_data['collection'])
            status_message = insert_one_from_arxiv(arxiv_id, collection, request.user)
    else:
        form = ArXiVForm(request.user)

    context = {
        'status_message' : status_message,
        'form' : form
    }

    if request.headers.get('x-requested-with') == 'XMLHttpRequest':
        # Return only the partial template for the modal (without the full page chrome)
        return render(request, 'aquillm/insert_arxiv_modal.html', context)

    return render(request, 'aquillm/insert_arxiv.html', context)


#TODO: make this much nicer
@require_http_methods(['GET', 'POST'])
@login_required
def user_collections(request):
    if request.method == 'POST':
        form = NewCollectionForm(request.POST, user=request.user)
        if form.is_valid():
            data = form.cleaned_data
            name = data['name']
            viewers = data['viewers']
            editors = data['editors']
            admins = data['admins']
            with transaction.atomic():
                col = Collection.objects.create(name=name)
                CollectionPermission.objects.create(user=request.user, collection=col, permission='MANAGE')
                for user in admins:
                    CollectionPermission.objects.create(user=user, collection=col, permission='MANAGE')
                for user in editors:
                    CollectionPermission.objects.create(user=user, collection=col, permission='EDIT')
                for user in viewers:
                    CollectionPermission.objects.create(user=user, collection=col, permission='VIEW')
        else:
            colperms = CollectionPermission.objects.filter(user=request.user)
            status_message = "Invalid Form Input"
            return render(request, "aquillm/user_collections.html", {'col_perms': colperms, 'form': form, 'status_message': status_message}) 

        return redirect('collection', col_id=col.pk)
    else:
        colperms = CollectionPermission.objects.filter(user=request.user)
        form = NewCollectionForm(user=request.user)
        return render(request, "aquillm/user_collections.html", {'col_perms': colperms, 'form': form}) 

# @requires_csrf_token
# @require_http_methods(['GET'])
# @login_required
# def get_collections_json(request):
#     colperms = CollectionPermission.objects.filter(user=request.user)
#     return JsonResponse({"collections": [{'id': colperm.collection.id,
#                                           'name': colperm.collection.name,
#                                           'document_count': len(colperm.collection.documents),
#                                           'permission': colperm.permission} for colperm in colperms]})

<<<<<<< HEAD
@requires_csrf_token
@require_http_methods(['GET', 'POST'])
@login_required
def get_collections_json(request):
    if request.method == 'POST':
        data = json.loads(request.body)
        name = data.get('name')
        if not name:
            return JsonResponse({'error': 'Name is required'}, status=400)

        with transaction.atomic():
            # Check if parent_id is provided to create a subcollection
            parent_id = data.get('parent')
            parent = None
            
            if parent_id:
                parent = get_object_or_404(Collection, pk=parent_id)
                # Ensure user has edit permission on parent
                if not parent.user_can_edit(request.user):
                    return JsonResponse({'error': 'You need EDIT permission on the parent collection to create a subcollection'}, status=403)
            
            collection = Collection.objects.create(name=name, parent=parent)
            CollectionPermission.objects.create(
                collection=collection,
                user=request.user,
                permission='MANAGE'
            )

            # Handle additional permissions
            for viewer in data.get('viewers', []):
                CollectionPermission.objects.create(
                    collection=collection,
                    user=get_user_model().objects.get(id=viewer),
                    permission='VIEW'
                )
            for editor in data.get('editors', []):
                CollectionPermission.objects.create(
                    collection=collection,
                    user=get_user_model().objects.get(id=editor),
                    permission='EDIT'
                )
            for admin in data.get('admins', []):
                CollectionPermission.objects.create(
                    collection=collection,
                    user=get_user_model().objects.get(id=admin),
                    permission='MANAGE'
                )

            return JsonResponse({
                'id': collection.id,
                'name': collection.name,
                'parent': collection.parent.id if collection.parent else None,
                'path': collection.get_path(),
                'document_count': len(collection.documents),
                'children_count': collection.children.count(),
                'permission': 'MANAGE',
                'note': 'Users with permissions on parent collections will automatically have access to this collection.'
            })

    # For GET requests, get all collections where the user has any permission
    colperms = CollectionPermission.objects.filter(user=request.user)
    collections = []
    for colperm in colperms:
        collections.append({
            'id': colperm.collection.id,
            'name': colperm.collection.name,
            'parent': colperm.collection.parent.id if colperm.collection.parent else None,
            'path': colperm.collection.get_path(),
            'document_count': len(colperm.collection.documents),
            'children_count': colperm.collection.children.count(),
            'permission': colperm.permission
        })
    return JsonResponse({"collections": collections})

@require_http_methods(["POST"])
@login_required
def move_collection(request, collection_id):
    try:
        data = json.loads(request.body)
    except json.JSONDecodeError:
        return JsonResponse({"error": "Invalid JSON"}, status=400)

    new_parent_id = data.get("new_parent_id")  # Can be None

    try:
        collection = Collection.objects.get(id=collection_id)
    except Collection.DoesNotExist:
        return JsonResponse({"error": "Collection not found"}, status=404)

    # Check that the user has permission to manage (move) this collection.
    if not collection.user_can_manage(request.user):
        return JsonResponse({"error": "You do not have permission to move this collection"}, status=403)

    # If a new parent is provided, fetch it.
    new_parent = None
    if new_parent_id:
        try:
            new_parent = Collection.objects.get(id=new_parent_id)
        except Collection.DoesNotExist:
            return JsonResponse({"error": "Target parent collection not found"}, status=404)

    try:
        collection.move_to(new_parent=new_parent)
    except ValidationError as e:
        return JsonResponse({"error": str(e)}, status=400)

    return JsonResponse({
        "message": "Collection moved successfully",
        "collection": {
            "id": collection.id,
            "name": collection.name,
            "parent": collection.parent.id if collection.parent else None,
            "path": collection.get_path(),
        }
    })

def get_document_by_id(doc_id):
    for model in DESCENDED_FROM_DOCUMENT:
        try:
            return model.objects.get(id=doc_id)
        except model.DoesNotExist:
            continue
    raise ObjectDoesNotExist("Document not found")


@require_http_methods(["POST"])
@login_required
def move_document(request, doc_id):
    try:
        data = json.loads(request.body)
    except json.JSONDecodeError:
        return JsonResponse({"error": "Invalid JSON"}, status=400)
    
    new_collection_id = data.get("new_collection_id")
    if new_collection_id is None:
        return JsonResponse({"error": "new_collection_id is required"}, status=400)

    try:
        document = get_document_by_id(doc_id)
    except ObjectDoesNotExist:
        return JsonResponse({"error": "Document not found"}, status=404)

    try:
        new_collection = Collection.objects.get(id=new_collection_id)
    except Collection.DoesNotExist:
        return JsonResponse({"error": "Target collection not found"}, status=404)

    try:
        # Call the move_to method on the document
        document.move_to(new_collection)
    except ValidationError as e:
        return JsonResponse({"error": str(e)}, status=400)

    return JsonResponse({
        "message": "Document moved successfully",
        "document": {
            "id": str(document.id),
            "title": document.title,
            "collection": new_collection.id,
        }
    })

@require_http_methods(['GET', 'POST'])
@login_required
def update_collection_permissions(request, col_id):
    collection = get_object_or_404(Collection, pk=col_id)
    if not collection.user_can_manage(request.user):
        return JsonResponse({'error': 'Permission denied'}, status=403)

    if request.method == 'GET':
        # Get all permissions for this collection
        permissions = CollectionPermission.objects.filter(collection=collection)
        
        # Group users by permission level
        viewers = []
        editors = []
        admins = []
        
        for perm in permissions:
            user_data = {
                'id': perm.user.id,
                'username': perm.user.username,
                'email': perm.user.email,
                'full_name': f"{perm.user.first_name} {perm.user.last_name}".strip()
            }
            
            if perm.permission == 'VIEW':
                viewers.append(user_data)
            elif perm.permission == 'EDIT':
                editors.append(user_data)
            elif perm.permission == 'MANAGE':
                admins.append(user_data)
        
        return JsonResponse({
            'viewers': viewers,
            'editors': editors,
            'admins': admins
        })
    
    elif request.method == 'POST':
        try:
            data = json.loads(request.body)
            
            # Find the owner (first user with MANAGE permission)
            owner = None
            earliest_manage_perm = CollectionPermission.objects.filter(
                collection=collection,
                permission='MANAGE'
            ).order_by('id').first()
            
            if earliest_manage_perm:
                owner = earliest_manage_perm.user
            
            with transaction.atomic():
                # Remove all existing permissions except the owner's
                if owner:
                    CollectionPermission.objects.filter(collection=collection).exclude(user=owner).delete()
                else:
                    # If no owner identified, preserve the current user's permission
                    CollectionPermission.objects.filter(collection=collection).exclude(user=request.user).delete()

                # Add new permissions
                for viewer in data.get('viewers', []):
                    # Skip if this is the owner - owner's permission must stay as MANAGE
                    if owner and owner.id == viewer:
                        continue
                        
                    CollectionPermission.objects.create(
                        collection=collection,
                        user=get_user_model().objects.get(id=viewer),
                        permission='VIEW'
                    )
                for editor in data.get('editors', []):
                    # Skip if this is the owner
                    if owner and owner.id == editor:
                        continue
                        
                    CollectionPermission.objects.create(
                        collection=collection,
                        user=get_user_model().objects.get(id=editor),
                        permission='EDIT'
                    )
                for admin in data.get('admins', []):
                    # Skip if this is the owner (avoid duplicate)
                    if owner and owner.id == admin:
                        continue
                        
                    CollectionPermission.objects.create(
                        collection=collection,
                        user=get_user_model().objects.get(id=admin),
                        permission='MANAGE'
                    )

            return JsonResponse({'status': 'success'})
        except Exception as e:
            return JsonResponse({'error': str(e)}, status=400)

# @require_http_methods(['GET'])
# @login_required
# def collection(request, col_id):
#     col = get_object_or_404(Collection, pk=col_id)
#     if not col.user_can_view(request.user):
#         return HttpResponseForbidden("User does not have permission to view this collection.")
#     can_delete = col.user_can_edit(request.user)
#     return render(request, 'aquillm/collection.html', {'collection': col, 'can_delete': can_delete})
=======

>>>>>>> b46843a2

@require_http_methods(['GET'])
@login_required
def collection(request, col_id):
    """View to display a collection and its contents"""
    try:
        collection = get_object_or_404(Collection, pk=col_id)
        if not collection.user_can_view(request.user):
<<<<<<< HEAD
            # Check if there's a permission from a parent collection for better error message
            source_collection, permission = collection.get_user_permission_source(request.user)
            if source_collection:
                return JsonResponse({'error': f'Permission denied. You have {permission} permission on parent collection "{source_collection.name}" but need direct permission on this collection.'}, status=403)
            else:
                return JsonResponse({'error': 'Permission denied. You need at least VIEW permission on this collection or one of its parents.'}, status=403)
        
        # Return JSON if requested
        if 'application/json' in request.headers.get('Accept', ''):
            try:
                # Get documents from all document types
                documents = []
                for model in DESCENDED_FROM_DOCUMENT:
                    docs = model.objects.filter(collection=collection)
                    for doc in docs:
                        documents.append({
                            'id': str(doc.id),
                            'title': getattr(doc, 'title', None) or getattr(doc, 'name', 'Untitled'),
                            'type': doc.__class__.__name__,
                            'created_at': doc.created_at.isoformat() if hasattr(doc, 'created_at') and doc.created_at else None,
                        })

                # Get child collections
                children = [{
                    'id': child.id,
                    'name': child.name,
                    'document_count': len([doc for doc in child.documents]) if hasattr(child, 'documents') else 0,
                    'created_at': child.created_at.isoformat() if hasattr(child, 'created_at') and child.created_at else None,
                } for child in collection.children.all()]

                # Get permission source for UI feedback
                source_collection, permission_level = collection.get_user_permission_source(request.user)
                permission_source = {
                    'direct': source_collection.id == collection.id if source_collection else False,
                    'source_collection_id': source_collection.id if source_collection else None,
                    'source_collection_name': source_collection.name if source_collection else None,
                    'permission_level': permission_level
                }
                
                response_data = {
                    'collection': {
                        'id': collection.id,
                        'name': collection.name,
                        'path': collection.get_path(),
                        'parent': collection.parent.id if collection.parent else None,
                        'created_at': collection.created_at.isoformat() if hasattr(collection, 'created_at') and collection.created_at else None,
                        'updated_at': collection.updated_at.isoformat() if hasattr(collection, 'updated_at') and collection.updated_at else None,
                    },
                    'documents': documents,
                    'children': children,
                    'can_edit': collection.user_can_edit(request.user),
                    'can_manage': collection.user_can_manage(request.user),
                    'permission_source': permission_source
                }
                return JsonResponse(response_data)
            except Exception as e:
                logger.error(f"Error processing collection data: {str(e)}")
                return JsonResponse({'error': str(e)}, status=500)
=======
            return HttpResponseForbidden("User does not have permission to view this collection.")
>>>>>>> b46843a2
        
        # Get all collections the user can edit for move functionality
        available_collections = Collection.objects.filter_by_user_perm(request.user, 'EDIT')
        
        # Return HTML template for browser requests
        return render(request, 'aquillm/collection.html', {
            'collection': collection,
            'path': collection.get_path(),
            'can_edit': collection.user_can_edit(request.user),
            'can_delete': collection.user_can_manage(request.user),
            'available_collections': available_collections,
        })
    except Exception as e:
        logger.error(f"Error in collection view: {str(e)}")
        return JsonResponse({'error': str(e)}, status=500)

@require_http_methods(['GET', 'POST'])
@login_required
def ingest_pdf(request):
    status_message = None
    if request.method == 'POST':
        form = PDFDocumentForm(request.user, request.POST, request.FILES)
        if form.is_valid():
            pdf_file = form.cleaned_data['pdf_file']
            collection = form.cleaned_data['collection']
            title = form.cleaned_data['title'].strip()
            PDFDocument(title=title, pdf_file=pdf_file, collection=collection, ingested_by=request.user).save()
            status_message = "Ingestion Started"
        else:
            status_message = "Invalid Form Input"
    else:
        form = PDFDocumentForm(request.user)
    
    context = {
        'status_message' : status_message,
        'form' : form
    }

    if request.headers.get('x-requested-with') == 'XMLHttpRequest':
        # Return only the partial template for the modal
        return render(request, 'aquillm/ingest_pdf_modal.html', context)

    return render(request, 'aquillm/ingest_pdf.html', context)

@require_http_methods(['GET', 'POST'])
@login_required
def ingest_vtt(request):
    status_message = None
    if request.method == 'POST':
        form = VTTDocumentForm(request.user, request.POST, request.FILES)
        if form.is_valid():
            audio_file = form.cleaned_data['audio_file']
            vtt_file = form.cleaned_data['vtt_file']
            title = form.cleaned_data['title'].strip()
            collection = form.cleaned_data['collection']
            full_text = vtt.to_text(vtt.coalesce_captions(vtt.parse(vtt_file), max_gap=20.0, max_size=1024))
            VTTDocument(title=title,
                        audio_file=audio_file,
                        full_text=full_text,
                        collection=collection,
                        ingested_by=request.user).save()
            status_message = 'Success'
        else:
            status_message = 'Invalid Form Input'
    else:
        form = VTTDocumentForm(request.user)

    context = {
        'status_message' : status_message,
        'form' : form
    }

    if request.headers.get('x-requested-with') == 'XMLHttpRequest':
        # Return only the partial template for the modal (without the full page chrome)
        return render(request, 'aquillm/ingest_vtt_modal.html', context)
    
    return render(request, 'aquillm/ingest_vtt.html', context)


@require_http_methods(['GET'])
def health_check(request):
    return HttpResponse(status=200)

@require_http_methods(['GET'])
@login_required
def user_ws_convos(request):
    convos = WSConversation.objects.filter(owner=request.user).order_by('-created_at') # this used to be updated-at
    return render(request, 'aquillm/user_ws_convos.html', {'conversations': convos})


# breaks for local debugging with all model objects in scope. 
# also good to have a hardcoded breakpoint, because the debugger won't attach if no breakpoints are set.
if DEBUG:
    @require_http_methods(['GET'])
    @login_required
    def debug_models(request):
        models = apps.get_models()
        model_instances = {model.__name__ : list(model.objects.all()) for model in models}
        breakpoint()
        return HttpResponse(status=200)

@login_required
@require_http_methods(['GET'])
def ingestion_monitor(request):
    in_progress = PDFDocument.objects.filter(ingestion_complete=False, ingested_by=request.user)
    protocol = 'wss://' if request.is_secure() else 'ws://'
    host = request.get_host()
    return JsonResponse([{"documentName": doc.title,
                          "documentId": doc.id,
                          "websocketUrl": protocol + host + "/ingest/monitor/" + doc.id + "/"}
                          for doc in in_progress])

@login_required
@require_http_methods(['GET'])
def ingestion_dashboard(request):
    return render(request, 'aquillm/ingestion_dashboard.html')


@login_required
@require_http_methods(['GET'])
def pdf_ingestion_monitor(request, doc_id):
    return render(request, 'aquillm/pdf_ingestion_monitor.html', {'doc_id': doc_id})

<<<<<<< HEAD
@require_http_methods(['GET'])
@login_required
def search_users(request):
    """
    API endpoint to search for users by username.
    Used for finding users to share collections with.
    """
    query = request.GET.get('query', '')
    exclude_current = request.GET.get('exclude_current', 'false').lower() == 'true'
    
    users = get_user_model().objects.filter(username__icontains=query)
    
    if exclude_current:
        users = users.exclude(id=request.user.id)
    
    # Limit results to 10 for performance
    users = users[:10]
    
    return JsonResponse({
        'users': [
            {
                'id': user.id,
                'username': user.username,
                'email': user.email,
                'full_name': f"{user.first_name} {user.last_name}".strip()
            }
            for user in users
        ]
    })
=======

@login_required
@require_http_methods(['GET'])
def email_whitelist(request):
    return render(request, 'aquillm/email_whitelist.html')

urlpatterns = [
    path("search/", search, name='search'),
    path("insert_arxiv/", insert_arxiv, name='insert_arxiv'),
    path("pdf/<uuid:doc_id>/", pdf, name="pdf"),
    path("document/<uuid:doc_id>/", document, name="document"),
    path("user_collections/", user_collections, name="user_collections"),
    path("collection/<int:col_id>/", collection, name="collection"),
    path("ingest_pdf/", ingest_pdf, name="ingest_pdf"),
    path("ingest_vtt/", ingest_vtt, name="ingest_vtt"),
    path("user_ws_convos/", user_ws_convos, name="user_ws_convos"),
    path("react_test", react_test, name="react_test"),
    path("pdf_ingestion_monitor/<int:doc_id>/", pdf_ingestion_monitor, name="pdf_ingestion_monitor"),
    path("ingestion_dashboard/", ingestion_dashboard, name="ingestion_dashboard"),
    path("email_whitelist/", email_whitelist, name="email_whitelist"),
]
>>>>>>> b46843a2
<|MERGE_RESOLUTION|>--- conflicted
+++ resolved
@@ -256,275 +256,7 @@
 #                                           'document_count': len(colperm.collection.documents),
 #                                           'permission': colperm.permission} for colperm in colperms]})
 
-<<<<<<< HEAD
-@requires_csrf_token
-@require_http_methods(['GET', 'POST'])
-@login_required
-def get_collections_json(request):
-    if request.method == 'POST':
-        data = json.loads(request.body)
-        name = data.get('name')
-        if not name:
-            return JsonResponse({'error': 'Name is required'}, status=400)
-
-        with transaction.atomic():
-            # Check if parent_id is provided to create a subcollection
-            parent_id = data.get('parent')
-            parent = None
-            
-            if parent_id:
-                parent = get_object_or_404(Collection, pk=parent_id)
-                # Ensure user has edit permission on parent
-                if not parent.user_can_edit(request.user):
-                    return JsonResponse({'error': 'You need EDIT permission on the parent collection to create a subcollection'}, status=403)
-            
-            collection = Collection.objects.create(name=name, parent=parent)
-            CollectionPermission.objects.create(
-                collection=collection,
-                user=request.user,
-                permission='MANAGE'
-            )
-
-            # Handle additional permissions
-            for viewer in data.get('viewers', []):
-                CollectionPermission.objects.create(
-                    collection=collection,
-                    user=get_user_model().objects.get(id=viewer),
-                    permission='VIEW'
-                )
-            for editor in data.get('editors', []):
-                CollectionPermission.objects.create(
-                    collection=collection,
-                    user=get_user_model().objects.get(id=editor),
-                    permission='EDIT'
-                )
-            for admin in data.get('admins', []):
-                CollectionPermission.objects.create(
-                    collection=collection,
-                    user=get_user_model().objects.get(id=admin),
-                    permission='MANAGE'
-                )
-
-            return JsonResponse({
-                'id': collection.id,
-                'name': collection.name,
-                'parent': collection.parent.id if collection.parent else None,
-                'path': collection.get_path(),
-                'document_count': len(collection.documents),
-                'children_count': collection.children.count(),
-                'permission': 'MANAGE',
-                'note': 'Users with permissions on parent collections will automatically have access to this collection.'
-            })
-
-    # For GET requests, get all collections where the user has any permission
-    colperms = CollectionPermission.objects.filter(user=request.user)
-    collections = []
-    for colperm in colperms:
-        collections.append({
-            'id': colperm.collection.id,
-            'name': colperm.collection.name,
-            'parent': colperm.collection.parent.id if colperm.collection.parent else None,
-            'path': colperm.collection.get_path(),
-            'document_count': len(colperm.collection.documents),
-            'children_count': colperm.collection.children.count(),
-            'permission': colperm.permission
-        })
-    return JsonResponse({"collections": collections})
-
-@require_http_methods(["POST"])
-@login_required
-def move_collection(request, collection_id):
-    try:
-        data = json.loads(request.body)
-    except json.JSONDecodeError:
-        return JsonResponse({"error": "Invalid JSON"}, status=400)
-
-    new_parent_id = data.get("new_parent_id")  # Can be None
-
-    try:
-        collection = Collection.objects.get(id=collection_id)
-    except Collection.DoesNotExist:
-        return JsonResponse({"error": "Collection not found"}, status=404)
-
-    # Check that the user has permission to manage (move) this collection.
-    if not collection.user_can_manage(request.user):
-        return JsonResponse({"error": "You do not have permission to move this collection"}, status=403)
-
-    # If a new parent is provided, fetch it.
-    new_parent = None
-    if new_parent_id:
-        try:
-            new_parent = Collection.objects.get(id=new_parent_id)
-        except Collection.DoesNotExist:
-            return JsonResponse({"error": "Target parent collection not found"}, status=404)
-
-    try:
-        collection.move_to(new_parent=new_parent)
-    except ValidationError as e:
-        return JsonResponse({"error": str(e)}, status=400)
-
-    return JsonResponse({
-        "message": "Collection moved successfully",
-        "collection": {
-            "id": collection.id,
-            "name": collection.name,
-            "parent": collection.parent.id if collection.parent else None,
-            "path": collection.get_path(),
-        }
-    })
-
-def get_document_by_id(doc_id):
-    for model in DESCENDED_FROM_DOCUMENT:
-        try:
-            return model.objects.get(id=doc_id)
-        except model.DoesNotExist:
-            continue
-    raise ObjectDoesNotExist("Document not found")
-
-
-@require_http_methods(["POST"])
-@login_required
-def move_document(request, doc_id):
-    try:
-        data = json.loads(request.body)
-    except json.JSONDecodeError:
-        return JsonResponse({"error": "Invalid JSON"}, status=400)
-    
-    new_collection_id = data.get("new_collection_id")
-    if new_collection_id is None:
-        return JsonResponse({"error": "new_collection_id is required"}, status=400)
-
-    try:
-        document = get_document_by_id(doc_id)
-    except ObjectDoesNotExist:
-        return JsonResponse({"error": "Document not found"}, status=404)
-
-    try:
-        new_collection = Collection.objects.get(id=new_collection_id)
-    except Collection.DoesNotExist:
-        return JsonResponse({"error": "Target collection not found"}, status=404)
-
-    try:
-        # Call the move_to method on the document
-        document.move_to(new_collection)
-    except ValidationError as e:
-        return JsonResponse({"error": str(e)}, status=400)
-
-    return JsonResponse({
-        "message": "Document moved successfully",
-        "document": {
-            "id": str(document.id),
-            "title": document.title,
-            "collection": new_collection.id,
-        }
-    })
-
-@require_http_methods(['GET', 'POST'])
-@login_required
-def update_collection_permissions(request, col_id):
-    collection = get_object_or_404(Collection, pk=col_id)
-    if not collection.user_can_manage(request.user):
-        return JsonResponse({'error': 'Permission denied'}, status=403)
-
-    if request.method == 'GET':
-        # Get all permissions for this collection
-        permissions = CollectionPermission.objects.filter(collection=collection)
-        
-        # Group users by permission level
-        viewers = []
-        editors = []
-        admins = []
-        
-        for perm in permissions:
-            user_data = {
-                'id': perm.user.id,
-                'username': perm.user.username,
-                'email': perm.user.email,
-                'full_name': f"{perm.user.first_name} {perm.user.last_name}".strip()
-            }
-            
-            if perm.permission == 'VIEW':
-                viewers.append(user_data)
-            elif perm.permission == 'EDIT':
-                editors.append(user_data)
-            elif perm.permission == 'MANAGE':
-                admins.append(user_data)
-        
-        return JsonResponse({
-            'viewers': viewers,
-            'editors': editors,
-            'admins': admins
-        })
-    
-    elif request.method == 'POST':
-        try:
-            data = json.loads(request.body)
-            
-            # Find the owner (first user with MANAGE permission)
-            owner = None
-            earliest_manage_perm = CollectionPermission.objects.filter(
-                collection=collection,
-                permission='MANAGE'
-            ).order_by('id').first()
-            
-            if earliest_manage_perm:
-                owner = earliest_manage_perm.user
-            
-            with transaction.atomic():
-                # Remove all existing permissions except the owner's
-                if owner:
-                    CollectionPermission.objects.filter(collection=collection).exclude(user=owner).delete()
-                else:
-                    # If no owner identified, preserve the current user's permission
-                    CollectionPermission.objects.filter(collection=collection).exclude(user=request.user).delete()
-
-                # Add new permissions
-                for viewer in data.get('viewers', []):
-                    # Skip if this is the owner - owner's permission must stay as MANAGE
-                    if owner and owner.id == viewer:
-                        continue
-                        
-                    CollectionPermission.objects.create(
-                        collection=collection,
-                        user=get_user_model().objects.get(id=viewer),
-                        permission='VIEW'
-                    )
-                for editor in data.get('editors', []):
-                    # Skip if this is the owner
-                    if owner and owner.id == editor:
-                        continue
-                        
-                    CollectionPermission.objects.create(
-                        collection=collection,
-                        user=get_user_model().objects.get(id=editor),
-                        permission='EDIT'
-                    )
-                for admin in data.get('admins', []):
-                    # Skip if this is the owner (avoid duplicate)
-                    if owner and owner.id == admin:
-                        continue
-                        
-                    CollectionPermission.objects.create(
-                        collection=collection,
-                        user=get_user_model().objects.get(id=admin),
-                        permission='MANAGE'
-                    )
-
-            return JsonResponse({'status': 'success'})
-        except Exception as e:
-            return JsonResponse({'error': str(e)}, status=400)
-
-# @require_http_methods(['GET'])
-# @login_required
-# def collection(request, col_id):
-#     col = get_object_or_404(Collection, pk=col_id)
-#     if not col.user_can_view(request.user):
-#         return HttpResponseForbidden("User does not have permission to view this collection.")
-#     can_delete = col.user_can_edit(request.user)
-#     return render(request, 'aquillm/collection.html', {'collection': col, 'can_delete': can_delete})
-=======
-
->>>>>>> b46843a2
+
 
 @require_http_methods(['GET'])
 @login_required
@@ -533,68 +265,7 @@
     try:
         collection = get_object_or_404(Collection, pk=col_id)
         if not collection.user_can_view(request.user):
-<<<<<<< HEAD
-            # Check if there's a permission from a parent collection for better error message
-            source_collection, permission = collection.get_user_permission_source(request.user)
-            if source_collection:
-                return JsonResponse({'error': f'Permission denied. You have {permission} permission on parent collection "{source_collection.name}" but need direct permission on this collection.'}, status=403)
-            else:
-                return JsonResponse({'error': 'Permission denied. You need at least VIEW permission on this collection or one of its parents.'}, status=403)
-        
-        # Return JSON if requested
-        if 'application/json' in request.headers.get('Accept', ''):
-            try:
-                # Get documents from all document types
-                documents = []
-                for model in DESCENDED_FROM_DOCUMENT:
-                    docs = model.objects.filter(collection=collection)
-                    for doc in docs:
-                        documents.append({
-                            'id': str(doc.id),
-                            'title': getattr(doc, 'title', None) or getattr(doc, 'name', 'Untitled'),
-                            'type': doc.__class__.__name__,
-                            'created_at': doc.created_at.isoformat() if hasattr(doc, 'created_at') and doc.created_at else None,
-                        })
-
-                # Get child collections
-                children = [{
-                    'id': child.id,
-                    'name': child.name,
-                    'document_count': len([doc for doc in child.documents]) if hasattr(child, 'documents') else 0,
-                    'created_at': child.created_at.isoformat() if hasattr(child, 'created_at') and child.created_at else None,
-                } for child in collection.children.all()]
-
-                # Get permission source for UI feedback
-                source_collection, permission_level = collection.get_user_permission_source(request.user)
-                permission_source = {
-                    'direct': source_collection.id == collection.id if source_collection else False,
-                    'source_collection_id': source_collection.id if source_collection else None,
-                    'source_collection_name': source_collection.name if source_collection else None,
-                    'permission_level': permission_level
-                }
-                
-                response_data = {
-                    'collection': {
-                        'id': collection.id,
-                        'name': collection.name,
-                        'path': collection.get_path(),
-                        'parent': collection.parent.id if collection.parent else None,
-                        'created_at': collection.created_at.isoformat() if hasattr(collection, 'created_at') and collection.created_at else None,
-                        'updated_at': collection.updated_at.isoformat() if hasattr(collection, 'updated_at') and collection.updated_at else None,
-                    },
-                    'documents': documents,
-                    'children': children,
-                    'can_edit': collection.user_can_edit(request.user),
-                    'can_manage': collection.user_can_manage(request.user),
-                    'permission_source': permission_source
-                }
-                return JsonResponse(response_data)
-            except Exception as e:
-                logger.error(f"Error processing collection data: {str(e)}")
-                return JsonResponse({'error': str(e)}, status=500)
-=======
             return HttpResponseForbidden("User does not have permission to view this collection.")
->>>>>>> b46843a2
         
         # Get all collections the user can edit for move functionality
         available_collections = Collection.objects.filter_by_user_perm(request.user, 'EDIT')
@@ -718,37 +389,6 @@
 def pdf_ingestion_monitor(request, doc_id):
     return render(request, 'aquillm/pdf_ingestion_monitor.html', {'doc_id': doc_id})
 
-<<<<<<< HEAD
-@require_http_methods(['GET'])
-@login_required
-def search_users(request):
-    """
-    API endpoint to search for users by username.
-    Used for finding users to share collections with.
-    """
-    query = request.GET.get('query', '')
-    exclude_current = request.GET.get('exclude_current', 'false').lower() == 'true'
-    
-    users = get_user_model().objects.filter(username__icontains=query)
-    
-    if exclude_current:
-        users = users.exclude(id=request.user.id)
-    
-    # Limit results to 10 for performance
-    users = users[:10]
-    
-    return JsonResponse({
-        'users': [
-            {
-                'id': user.id,
-                'username': user.username,
-                'email': user.email,
-                'full_name': f"{user.first_name} {user.last_name}".strip()
-            }
-            for user in users
-        ]
-    })
-=======
 
 @login_required
 @require_http_methods(['GET'])
@@ -769,5 +409,4 @@
     path("pdf_ingestion_monitor/<int:doc_id>/", pdf_ingestion_monitor, name="pdf_ingestion_monitor"),
     path("ingestion_dashboard/", ingestion_dashboard, name="ingestion_dashboard"),
     path("email_whitelist/", email_whitelist, name="email_whitelist"),
-]
->>>>>>> b46843a2
+]