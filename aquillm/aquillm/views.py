--- conflicted
+++ resolved
@@ -22,11 +22,7 @@
 from django.views.decorators.csrf import requires_csrf_token
 
 from .forms import SearchForm, ArXiVForm, PDFDocumentForm, VTTDocumentForm, NewCollectionForm
-<<<<<<< HEAD
-from .models import TextChunk, TeXDocument, PDFDocument, VTTDocument, Collection, CollectionPermission, LLMConversation, WSConversation, Document, RawTextDocument, DESCENDED_FROM_DOCUMENT
-=======
 from .models import TextChunk, TeXDocument, PDFDocument, VTTDocument, Collection, CollectionPermission, WSConversation, DESCENDED_FROM_DOCUMENT
->>>>>>> cd1a0cd0
 from . import vtt
 from .settings import DEBUG
 
@@ -365,7 +361,7 @@
     })
 
 def get_document_by_id(doc_id):
-    for model in [PDFDocument, TeXDocument, RawTextDocument, VTTDocument]:
+    for model in DESCENDED_FROM_DOCUMENT:
         try:
             return model.objects.get(id=doc_id)
         except model.DoesNotExist:
