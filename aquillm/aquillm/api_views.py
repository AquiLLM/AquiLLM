import requests
import logging
import gzip
import tarfile
import io
import chardet
import json
from uuid import UUID
from xml.dom import minidom
from django.urls import path, include

from django.core.files.base import ContentFile

<<<<<<< HEAD
from .models import PDFDocument, TeXDocument, VTTDocument, Collection, CollectionPermission, EmailWhitelist, DESCENDED_FROM_DOCUMENT
from .vtt import parse, to_text, coalesce_captions
=======
from .models import Document, PDFDocument, TeXDocument, Collection, CollectionPermission, EmailWhitelist, DESCENDED_FROM_DOCUMENT, DuplicateDocumentError
>>>>>>> a46f570b
from django.contrib.auth.decorators import login_required
from django.contrib.auth import get_user_model

from django.views.decorators.http import require_http_methods
from django.http import JsonResponse

from django.shortcuts import get_object_or_404

from django.core.files.base import ContentFile
from django.core.validators import FileExtensionValidator, validate_email
from django.core.exceptions import ValidationError, ObjectDoesNotExist
from django.db import DatabaseError, transaction
from django.db.models import Q
logger = logging.getLogger(__name__)



# helper func, not a view
def insert_one_from_arxiv(arxiv_id, collection, user):

    def save_pdf_doc(content, title):
        doc = PDFDocument(
            collection=collection,
            title=title,
            ingested_by=user
        )
        doc.pdf_file.save(f'arxiv:{arxiv_id}.pdf', ContentFile(content), save=False)
        doc.save()

    status = {"message": "", "errors": []}
    tex_req = requests.get('https://arxiv.org/src/' + arxiv_id)
    pdf_req = requests.get('https://arxiv.org/pdf/' + arxiv_id)
    metadata_req = requests.get('http://export.arxiv.org/api/query?id_list=' + arxiv_id)

    if metadata_req.status_code == 404 or (tex_req.status_code == 404 and pdf_req.status_code == 404):
        status["errors"].append("ERROR: 404 from ArXiv, is the DOI correct?")
    elif (tex_req.status_code not in [200, 404] or 
          pdf_req.status_code not in [200, 404] or 
          metadata_req.status_code not in [200, 404]):
        error_str = (
            f"ERROR -- DOI {arxiv_id}: LaTeX status code {tex_req.status_code}, "
            f"PDF status code {pdf_req.status_code}, metadata status code {metadata_req.status_code}"
        )
        logger.error(error_str)
        status["errors"].append(error_str)
    else:
        # Parse metadata to extract the title.
        xmldoc = minidom.parseString(metadata_req.content)
        title = ' '.join(
            xmldoc.getElementsByTagName('entry')[0]
                 .getElementsByTagName('title')[0]
                 .firstChild.data.split() # type: ignore
        )
        
        # Process the /src/ endpoint if it returned 200.
        if tex_req.status_code == 200:
            # Check if the content appears to be a PDF.
            if tex_req.content.startswith(b'%PDF'):
                status["message"] += f"Got PDF for {arxiv_id}\n"
                save_pdf_doc(tex_req.content, title)
            else:
                status["message"] += f"Got LaTeX source for {arxiv_id}\n"
                tgz_io = io.BytesIO(tex_req.content)
                tex_str = ""
                # Extract the tar.gz archive containing the LaTeX source.
                with gzip.open(tgz_io, 'rb') as gz:
                    with tarfile.open(fileobj=gz) as tar: # type: ignore
                        for member in tar.getmembers():
                            if member.isfile() and member.name.endswith('.tex'):
                                f = tar.extractfile(member)
                                if f:
                                    tex_bytes = f.read()
                                    encoding = chardet.detect(tex_bytes)['encoding']
                                    if not encoding:
<<<<<<< HEAD
                                        if not any(x > 127 for x in tex_bytes):
=======
                                        # been having problems with chardet not detecting ASCII correctly
                                        if not any(x > 127 for x in tex_bytes): # test for bytes with high bit set
>>>>>>> a46f570b
                                            encoding = 'ascii'
                                        else:
                                            raise ValueError("Could not detect encoding of LaTeX source")
                                    content = tex_bytes.decode(encoding)
                                    tex_str += content + '\n\n'
                doc = TeXDocument(
                    collection=collection,
                    title=title,
                    full_text=tex_str,
                    ingested_by=user
                )
                # Optionally attach the PDF if available.
                if pdf_req.status_code == 200:
                    status["message"] += f"Got PDF for {arxiv_id}\n"
                    doc.pdf_file.save(f'arxiv:{arxiv_id}.pdf', ContentFile(pdf_req.content), save=False)
                doc.save()
        # If the /src/ endpoint didn't work but the PDF endpoint did, use that.
        elif pdf_req.status_code == 200:
            status["message"] += f"Got PDF for {arxiv_id}\n"
            save_pdf_doc(pdf_req.content, title)
            
    return status



@login_required
@require_http_methods(["POST"])
def ingest_arxiv(request):
    user = request.user
    arxiv_id = request.POST.get('arxiv_id')
    collection = Collection.objects.filter(pk=request.POST.get('collection')).first()
    if not collection or not collection.user_can_edit(user):
        return JsonResponse({'error': 'Collection does not exist, was not provided, or user does not have permission to edit this collection'}, status=403)
    if not arxiv_id:
        return JsonResponse({'error': 'No arXiv ID provided'}, status=400)
    try:
        status = insert_one_from_arxiv(arxiv_id, collection, user)
        if status["errors"]:
            return JsonResponse({'error': status["errors"]}, status=500)
        return JsonResponse({'message': status["message"]})
    except DuplicateDocumentError as e:
        logger.error(e.message)
        return JsonResponse({'error': e.message}, status=400)
    except DatabaseError as e:
        logger.error(f"Database error: {e}")
        return JsonResponse({'error': 'Database error occurred while saving document'}, status=500)

@login_required
@require_http_methods(["POST"])
def ingest_pdf(request):
    user = request.user
    pdf_file = request.FILES.get('pdf_file')
    title = request.POST.get('title')
    collection = Collection.objects.filter(pk=request.POST.get('collection')).first()
    if not collection or not collection.user_can_edit(user):
        return JsonResponse({'error': 'Collection does not exist, was not provided, or user does not have permission to edit this collection'}, status=403)
    if not pdf_file:
        return JsonResponse({'error': 'No PDF file provided'}, status=400)
    if not title:
        return JsonResponse({'error': 'No title provided'}, status=400)
    try:
        FileExtensionValidator(['pdf'])(pdf_file)
    except ValidationError as e:
        return JsonResponse({'error': 'Invalid file extension. Only PDF files are allowed.'}, status=400)
    doc = PDFDocument(
        collection = collection,
        title = title,
        ingested_by = user
    )
    doc.pdf_file = pdf_file
    try:
        doc.save()
    except DuplicateDocumentError as e:
        logger.error(e.message)
        return JsonResponse({'error', e.message}, status=200)
    except DatabaseError as e:
        logger.error(f"Database error: {e}")
        return JsonResponse({'error': 'Database error occurred while saving PDFDocument'}, status=500)

    return JsonResponse({'status_message': 'Success'})

@login_required
@require_http_methods(["POST"])
def ingest_vtt(request):
    user = request.user
    vtt_file = request.FILES.get('vtt_file')
    audio_file = request.FILES.get('audio_file')
    title = request.POST.get('title')
    collection = Collection.objects.filter(pk=request.POST.get('collection')).first()
    if not collection or not collection.user_can_edit(user):
        return JsonResponse({'error': 'Collection does not exist, was not provided, or user does not have permission to edit this collection'}, status=403)
    if not vtt_file:
        return JsonResponse({'error': 'No VTT file provided'}, status=400)
    if not title:
        return JsonResponse({'error': 'No title provided'}, status=400)
    try:
        FileExtensionValidator(['vtt'])(vtt_file)
    except ValidationError as e:
        return JsonResponse({'error': 'Invalid file extension. Only VTT files are allowed.'}, status=400)
    full_text = to_text(coalesce_captions(parse(vtt_file)))
    
    doc = VTTDocument(
        collection = collection,
        title = title,
        ingested_by = user,
        full_text = full_text
    )
    if audio_file:
        doc.audio_file = audio_file
    try:
        doc.save()
    except DatabaseError as e:
        logger.error(f"Database error: {e}")
        return JsonResponse({'error': 'Database error occurred while saving VTTDocument'}, status=500)

    return JsonResponse({'status_message': 'Success'})


@login_required
@require_http_methods(["DELETE"])
def delete_collection(request, collection_id):
    user = request.user
    collection = get_object_or_404(Collection, id=collection_id)
    
    # Check if user has MANAGE permission for this collection
    if not collection.user_can_manage(user):
        return JsonResponse({'error': 'You do not have permission to delete this collection'}, status=403)
    
    # Get children before deletion for notification purposes
    children_count = collection.children.count()
    documents_count = sum(len(x.objects.filter(collection=collection)) for x in DESCENDED_FROM_DOCUMENT)
    
    try:
        # Django will cascade delete children collections and documents
        collection.delete()
        return JsonResponse({
            'success': True,
            'message': f'Collection deleted successfully along with {children_count} subcollections and {documents_count} documents'
        })
    except Exception as e:
        logger.error(f"Error deleting collection {collection_id}: {e}")
        return JsonResponse({'error': f'Failed to delete collection: {str(e)}'}, status=500)

@login_required
@require_http_methods(["DELETE"])
def delete_document(request, doc_id):
    user = request.user
    
    # Try to find the document among all document types
    document = Document.get_by_id(UUID(doc_id))
    
    if not document:
        return JsonResponse({'error': 'Document not found'}, status=404)
    
    title = document.title
    # Check if user has EDIT permission for the document's collection
    if not document.collection.user_can_edit(user):
        return JsonResponse({'error': 'You do not have permission to delete this document'}, status=403)
    
    try:
        document.delete()
        return JsonResponse({
            'success': True,
            'message': f'{title} deleted successfully'
        })
    except Exception as e:
        logger.error(f"Error deleting document {doc_id}: {e}")
        return JsonResponse({'error': f'Failed to delete document: {str(e)}'}, status=500)


@require_http_methods(['GET', 'POST'])
@login_required
def collections(request):
    if request.method == 'POST':
        data = json.loads(request.body)
        name = data.get('name')
        if not name:
            return JsonResponse({'error': 'Name is required'}, status=400)

        with transaction.atomic():
            collection = Collection.objects.create(name=name)
            CollectionPermission.objects.create(
                collection=collection,
                user=request.user,
                permission='MANAGE'
            )

            # Handle additional permissions
            for viewer in data.get('viewers', []):
                CollectionPermission.objects.create(
                    collection=collection,
                    user=get_user_model().objects.get(id=viewer),
                    permission='VIEW'
                )
            for editor in data.get('editors', []):
                CollectionPermission.objects.create(
                    collection=collection,
                    user=get_user_model().objects.get(id=editor),
                    permission='EDIT'
                )
            for admin in data.get('admins', []):
                CollectionPermission.objects.create(
                    collection=collection,
                    user=get_user_model().objects.get(id=admin),
                    permission='MANAGE'
                )

            return JsonResponse({
                'id': collection.id,
                'name': collection.name,
                'parent': collection.parent.id if collection.parent else None,
                'path': collection.get_path(),
                'document_count': len(collection.documents),
                'children_count': collection.children.count(),
                'permission': 'MANAGE'
            })

    # For GET requests, get all collections where the user has any permission
    colperms = CollectionPermission.objects.filter(user=request.user)
    collections = []
    for colperm in colperms:
        collections.append({
            'id': colperm.collection.id,
            'name': colperm.collection.name,
            'parent': colperm.collection.parent.id if colperm.collection.parent else None,
            'path': colperm.collection.get_path(),
            'document_count': len(colperm.collection.documents),
            'children_count': colperm.collection.children.count(),
            'permission': colperm.permission
        })
    return JsonResponse({"collections": collections})


@require_http_methods(["POST"])
@login_required
def move_collection(request, collection_id):
    try:
        data = json.loads(request.body)
    except json.JSONDecodeError:
        return JsonResponse({"error": "Invalid JSON"}, status=400)

    new_parent_id = data.get("new_parent_id")  # Can be None

    try:
        collection = Collection.objects.get(id=collection_id)
    except Collection.DoesNotExist:
        return JsonResponse({"error": "Collection not found"}, status=404)

    # Check that the user has permission to manage (move) this collection.
    if not collection.user_can_manage(request.user):
        return JsonResponse({"error": "You do not have permission to move this collection"}, status=403)

    # If a new parent is provided, fetch it.
    new_parent = None
    if new_parent_id:
        try:
            new_parent = Collection.objects.get(id=new_parent_id)
        except Collection.DoesNotExist:
            return JsonResponse({"error": "Target parent collection not found"}, status=404)

    try:
        collection.move_to(new_parent=new_parent)
    except ValidationError as e:
        return JsonResponse({"error": str(e)}, status=400)

    return JsonResponse({
        "message": "Collection moved successfully",
        "collection": {
            "id": collection.id,
            "name": collection.name,
            "parent": collection.parent.id if collection.parent else None,
            "path": collection.get_path(),
        }
    })

@require_http_methods(["POST"])
@login_required
def move_document(request, doc_id):
    try:
        data = json.loads(request.body)
    except json.JSONDecodeError:
        return JsonResponse({"error": "Invalid JSON"}, status=400)
    
    new_collection_id = data.get("new_collection_id")
    if new_collection_id is None:
        return JsonResponse({"error": "new_collection_id is required"}, status=400)

    try:
        document = Document.get_by_id(doc_id)
    except ObjectDoesNotExist:
        return JsonResponse({"error": "Document not found"}, status=404)

    try:
        new_collection = Collection.objects.get(id=new_collection_id)
    except Collection.DoesNotExist:
        return JsonResponse({"error": "Target collection not found"}, status=404)

    try:
        # Call the move_to method on the document
        document.move_to(new_collection)
    except ValidationError as e:
        return JsonResponse({"error": str(e)}, status=400)

    return JsonResponse({
        "message": "Document moved successfully",
        "document": {
            "id": str(document.id),
            "title": document.title,
            "collection": new_collection.id,
        }
    })

@require_http_methods(['POST', 'GET'])
@login_required
def collection_permissions(request, col_id):
    collection = get_object_or_404(Collection, pk=col_id)
    
    if request.method == 'GET':
        if not collection.user_can_manage(request.user):
            return JsonResponse({'error': 'Permission denied'}, status=403)
        
        viewers = CollectionPermission.objects.filter(collection=collection, permission='VIEW').values('user__id', 'user__username', 'user__email')
        editors = CollectionPermission.objects.filter(collection=collection, permission='EDIT').values('user__id', 'user__username', 'user__email')
        admins = CollectionPermission.objects.filter(collection=collection, permission='MANAGE').values('user__id', 'user__username', 'user__email')
        
        return JsonResponse({
            'viewers': list(viewers),
            'editors': list(editors),
            'admins': list(admins),
        })

    if not collection.user_can_manage(request.user):
        return JsonResponse({'error': 'Permission denied'}, status=403)

    try:
        data = json.loads(request.body)
        with transaction.atomic():
            # Remove all existing permissions except the owner's
            CollectionPermission.objects.filter(collection=collection).exclude(user=request.user).delete()

            # Add new permissions
            for viewer in data.get('viewers', []):
                CollectionPermission.objects.create(
                    collection=collection,
                    user=get_user_model().objects.get(id=viewer),
                    permission='VIEW'
                )
            for editor in data.get('editors', []):
                CollectionPermission.objects.create(
                    collection=collection,
                    user=get_user_model().objects.get(id=editor),
                    permission='EDIT'
                )
            for admin in data.get('admins', []):
                CollectionPermission.objects.create(
                    collection=collection,
                    user=get_user_model().objects.get(id=admin),
                    permission='MANAGE'
                )

        return JsonResponse({'status': 'success'})
    except Exception as e:
        return JsonResponse({'error': str(e)}, status=400)

@login_required
@require_http_methods(['GET'])
def collection(request, col_id):
    try:
        collection = get_object_or_404(Collection, pk=col_id)
        if not collection.user_can_view(request.user):
            return JsonResponse({'error': 'Permission denied'}, status=403)
        
        # Get documents from all document types
        documents = []
        for model in DESCENDED_FROM_DOCUMENT:
            docs = model.objects.filter(collection=collection)
            for doc in docs:
                documents.append({
                    'id': str(doc.id),
                    'title': getattr(doc, 'title', None) or getattr(doc, 'name', 'Untitled'),
                    'type': doc.__class__.__name__,
                    'created_at': doc.created_at.isoformat() if hasattr(doc, 'created_at') and doc.created_at else None,
                })

        # Get child collections
        children = [{
            'id': child.id,
            'name': child.name,
            'document_count': len([doc for doc in child.documents]) if hasattr(child, 'documents') else 0,
            'created_at': child.created_at.isoformat() if hasattr(child, 'created_at') and child.created_at else None,
        } for child in collection.children.all()]

        response_data = {
            'collection': {
                'id': collection.id,
                'name': collection.name,
                'path': collection.get_path(),
                'parent': collection.parent.id if collection.parent else None,
                'created_at': collection.created_at.isoformat() if hasattr(collection, 'created_at') and collection.created_at else None,
                'updated_at': collection.updated_at.isoformat() if hasattr(collection, 'updated_at') and collection.updated_at else None,
            },
            'documents': documents,
            'children': children,
            'can_edit': collection.user_can_edit(request.user),
            'can_manage': collection.user_can_manage(request.user),
        }
        return JsonResponse(response_data)
    except Exception as e:
        logger.error(f"Error processing collection data: {str(e)}")
        return JsonResponse({'error': str(e)}, status=500)

@login_required
@require_http_methods(['GET'])
def ingestion_monitor(request):
    in_progress = PDFDocument.objects.filter(ingestion_complete=False, ingested_by=request.user)
    protocol = 'wss://' if request.is_secure() else 'ws://'
    host = request.get_host()
    return JsonResponse([{"documentName": doc.title,
                          "documentId": doc.id,
                          "websocketUrl": protocol + host + "/ingest/monitor/" + doc.id + "/"}
                          for doc in in_progress])

@require_http_methods(['GET'])
@login_required
def search_users(request):
    query = request.GET.get('query', '').strip()
    exclude_current = request.GET.get('exclude_current', 'false').lower() == 'true'
    
    if not query:
        return JsonResponse({'users': []})

    User = get_user_model()
    users = User.objects.filter(
        Q(username__icontains=query) | Q(email__icontains=query) | Q(full_name__icontains=query)
    )

    if exclude_current:
        users = users.exclude(id=request.user.id)

    user_list = list(users.values('id', 'username', 'email', 'full_name'))
    return JsonResponse({'users': user_list})

@login_required
@require_http_methods(['GET'])
def whitelisted_emails(request):
    if not request.user.is_staff:
        return JsonResponse({'error': 'Permission denied'}, status=403)
    return JsonResponse({'whitelisted': list(EmailWhitelist.objects.all().values_list('email', flat=True))})

@login_required
@require_http_methods(['POST', 'DELETE'])
def whitelisted_email(request, email):
    if not request.user.is_staff:
        return JsonResponse({'error': 'Permission denied'}, status=403)
    try:
        validate_email(email)
        if request.method == 'POST':
            EmailWhitelist.objects.get_or_create(email=email)
            return JsonResponse({'status': 'success'})
        if request.method == 'DELETE':
            EmailWhitelist.objects.filter(email=email).delete()
            return JsonResponse({'status': 'success'})
    except ValidationError as e:
        return JsonResponse({'error': str(e)}, status=400)
    # unreachable, just keeping the type checker happy
    return JsonResponse({'error': 'Invalid request method'}, status=400)

urlpatterns = [
    path("collections/", collections, name="api_collections"),
    path("collection/<int:col_id>/", collection, name="api_collection"),
    path("collections/permissions/<int:col_id>/", collection_permissions, name="api_collection_permissions"),
    path("collections/move/<int:collection_id>/", move_collection, name="api_move_collection"),
    path("collections/delete/<int:collection_id>/", delete_collection, name="api_delete_collection"),
    path("ingest_arxiv/", ingest_arxiv, name="api_ingest_arxiv"),
    path("ingest_pdf/", ingest_pdf, name="api_ingest_pdf"),
    path("ingestion/monitor/", ingestion_monitor, name="api_ingestion_monitor"),
    path("documents/move/<uuid:doc_id>/", move_document, name="api_move_document"),
    path("documents/delete/<uuid:doc_id>/", delete_document, name="api_delete_document"),
    path("users/search/", search_users, name="api_search_users"),
    path("whitelisted_email/<str:email>/", whitelisted_email, name="api_whitelist_email"),
    path("whitelisted_emails/", whitelisted_emails, name="api_whitelist_emails"),
    path("ingest_vtt/", ingest_vtt, name="api_ingest_vtt"),
]<|MERGE_RESOLUTION|>--- conflicted
+++ resolved
@@ -11,12 +11,8 @@
 
 from django.core.files.base import ContentFile
 
-<<<<<<< HEAD
-from .models import PDFDocument, TeXDocument, VTTDocument, Collection, CollectionPermission, EmailWhitelist, DESCENDED_FROM_DOCUMENT
 from .vtt import parse, to_text, coalesce_captions
-=======
-from .models import Document, PDFDocument, TeXDocument, Collection, CollectionPermission, EmailWhitelist, DESCENDED_FROM_DOCUMENT, DuplicateDocumentError
->>>>>>> a46f570b
+from .models import Document, PDFDocument, TeXDocument, VTTDocument, Collection, CollectionPermission, EmailWhitelist, DESCENDED_FROM_DOCUMENT, DuplicateDocumentError
 from django.contrib.auth.decorators import login_required
 from django.contrib.auth import get_user_model
 
@@ -91,12 +87,8 @@
                                     tex_bytes = f.read()
                                     encoding = chardet.detect(tex_bytes)['encoding']
                                     if not encoding:
-<<<<<<< HEAD
-                                        if not any(x > 127 for x in tex_bytes):
-=======
                                         # been having problems with chardet not detecting ASCII correctly
                                         if not any(x > 127 for x in tex_bytes): # test for bytes with high bit set
->>>>>>> a46f570b
                                             encoding = 'ascii'
                                         else:
                                             raise ValueError("Could not detect encoding of LaTeX source")
@@ -246,7 +238,7 @@
     user = request.user
     
     # Try to find the document among all document types
-    document = Document.get_by_id(UUID(doc_id))
+    document = Document.get_by_id(doc_id)
     
     if not document:
         return JsonResponse({'error': 'Document not found'}, status=404)
@@ -384,9 +376,8 @@
     if new_collection_id is None:
         return JsonResponse({"error": "new_collection_id is required"}, status=400)
 
-    try:
-        document = Document.get_by_id(doc_id)
-    except ObjectDoesNotExist:
+    document = Document.get_by_id(doc_id)
+    if not document:
         return JsonResponse({"error": "Document not found"}, status=404)
 
     try:
