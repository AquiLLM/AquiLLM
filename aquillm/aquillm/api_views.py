import requests
import logging
import gzip
import tarfile
import io
import chardet
import json
from xml.dom import minidom
from django.urls import path, include

from django.core.files.base import ContentFile

<<<<<<< HEAD
from .models import PDFDocument, TeXDocument, Collection, CollectionPermission, DESCENDED_FROM_DOCUMENT
=======
from .models import PDFDocument, TeXDocument, Collection, CollectionPermission, EmailWhitelist, DESCENDED_FROM_DOCUMENT
>>>>>>> b46843a2
from django.contrib.auth.decorators import login_required
from django.contrib.auth import get_user_model

from django.views.decorators.http import require_http_methods
from django.http import JsonResponse

from django.shortcuts import get_object_or_404

from django.core.files.base import ContentFile
from django.core.validators import FileExtensionValidator, validate_email
from django.core.exceptions import ValidationError, ObjectDoesNotExist
from django.db import DatabaseError, transaction
from django.db.models import Q
logger = logging.getLogger(__name__)



# helper func, not a view
def insert_one_from_arxiv(arxiv_id, collection, user):

    def save_pdf_doc(content, title):
        doc = PDFDocument(
            collection=collection,
            title=title,
            ingested_by=user
        )
        doc.pdf_file.save(f'arxiv:{arxiv_id}.pdf', ContentFile(content), save=False)
        doc.save()

    status = {"message": "", "errors": []}
    tex_req = requests.get('https://arxiv.org/src/' + arxiv_id)
    pdf_req = requests.get('https://arxiv.org/pdf/' + arxiv_id)
    metadata_req = requests.get('http://export.arxiv.org/api/query?id_list=' + arxiv_id)

    if metadata_req.status_code == 404 or (tex_req.status_code == 404 and pdf_req.status_code == 404):
        status["errors"].append("ERROR: 404 from ArXiv, is the DOI correct?")
    elif (tex_req.status_code not in [200, 404] or 
          pdf_req.status_code not in [200, 404] or 
          metadata_req.status_code not in [200, 404]):
        error_str = (
            f"ERROR -- DOI {arxiv_id}: LaTeX status code {tex_req.status_code}, "
            f"PDF status code {pdf_req.status_code}, metadata status code {metadata_req.status_code}"
        )
        logger.error(error_str)
        status["errors"].append(error_str)
    else:
        # Parse metadata to extract the title.
        xmldoc = minidom.parseString(metadata_req.content)
        title = ' '.join(
            xmldoc.getElementsByTagName('entry')[0]
                 .getElementsByTagName('title')[0]
                 .firstChild.data.split() # type: ignore
        )
        
        # Process the /src/ endpoint if it returned 200.
        if tex_req.status_code == 200:
            # Check if the content appears to be a PDF.
            if tex_req.content.startswith(b'%PDF'):
                status["message"] += f"Got PDF for {arxiv_id}\n"
                save_pdf_doc(tex_req.content, title)
            else:
                status["message"] += f"Got LaTeX source for {arxiv_id}\n"
                tgz_io = io.BytesIO(tex_req.content)
                tex_str = ""
                # Extract the tar.gz archive containing the LaTeX source.
                with gzip.open(tgz_io, 'rb') as gz:
                    with tarfile.open(fileobj=gz) as tar: # type: ignore
                        for member in tar.getmembers():
                            if member.isfile() and member.name.endswith('.tex'):
                                f = tar.extractfile(member)
                                if f:
                                    tex_bytes = f.read()
                                    encoding = chardet.detect(tex_bytes)['encoding']
                                    if not encoding:
                                        raise ValueError("Could not detect encoding of LaTeX source")
                                    content = tex_bytes.decode(encoding)
                                    tex_str += content + '\n\n'
                doc = TeXDocument(
                    collection=collection,
                    title=title,
                    full_text=tex_str,
                    ingested_by=user
                )
                # Optionally attach the PDF if available.
                if pdf_req.status_code == 200:
                    status["message"] += f"Got PDF for {arxiv_id}\n"
                    doc.pdf_file.save(f'arxiv:{arxiv_id}.pdf', ContentFile(pdf_req.content), save=False)
                doc.save()
        # If the /src/ endpoint didn't work but the PDF endpoint did, use that.
        elif pdf_req.status_code == 200:
            status["message"] += f"Got PDF for {arxiv_id}\n"
            save_pdf_doc(pdf_req.content, title)
            
    return status



@login_required
@require_http_methods(["POST"])
def ingest_arxiv(request):
    user = request.user
    arxiv_id = request.POST.get('arxiv_id')
    collection = Collection.objects.filter(pk=request.POST.get('collection')).first()
    if not collection or not collection.user_can_edit(user):
        return JsonResponse({'error': 'Collection does not exist, was not provided, or user does not have permission to edit this collection'}, status=403)
    if not arxiv_id:
        return JsonResponse({'error': 'No arXiv ID provided'}, status=400)
    try:
        status = insert_one_from_arxiv(arxiv_id, collection, user)
        if status["errors"]:
            return JsonResponse({'error': status["errors"]}, status=500)
        return JsonResponse({'message': status["message"]})
    except DatabaseError as e:
        logger.error(f"Database error: {e}")
        return JsonResponse({'error': 'Database error occurred while saving document'}, status=500)

@login_required
@require_http_methods(["POST"])
def ingest_pdf(request):
    user = request.user
    pdf_file = request.FILES.get('pdf_file')
    title = request.POST.get('title')
    collection = Collection.objects.filter(pk=request.POST.get('collection')).first()
    if not collection or not collection.user_can_edit(user):
        return JsonResponse({'error': 'Collection does not exist, was not provided, or user does not have permission to edit this collection'}, status=403)
    if not pdf_file:
        return JsonResponse({'error': 'No PDF file provided'}, status=400)
    if not title:
        return JsonResponse({'error': 'No title provided'}, status=400)
    try:
        FileExtensionValidator(['pdf'])(pdf_file)
    except ValidationError as e:
        return JsonResponse({'error': 'Invalid file extension. Only PDF files are allowed.'}, status=400)
    doc = PDFDocument(
        collection = collection,
        title = title,
        ingested_by = user
    )
    doc.pdf_file = pdf_file
    try:
        doc.save()
    except DatabaseError as e:
        logger.error(f"Database error: {e}")
        return JsonResponse({'error': 'Database error occurred while saving PDFDocument'}, status=500)
<<<<<<< HEAD
    return JsonResponse({'status_message': 'Success'})

=======

    return JsonResponse({'status_message': 'Success'})


>>>>>>> b46843a2
@login_required
@require_http_methods(["DELETE"])
def delete_collection(request, collection_id):
    user = request.user
    collection = get_object_or_404(Collection, id=collection_id)
    
    # Check if user has MANAGE permission for this collection
    if not collection.user_can_manage(user):
        return JsonResponse({'error': 'You do not have permission to delete this collection'}, status=403)
    
    # Get children before deletion for notification purposes
    children_count = collection.children.count()
    documents_count = sum(len(x.objects.filter(collection=collection)) for x in DESCENDED_FROM_DOCUMENT)
    
    try:
        # Django will cascade delete children collections and documents
        collection.delete()
        return JsonResponse({
            'success': True,
            'message': f'Collection deleted successfully along with {children_count} subcollections and {documents_count} documents'
        })
    except Exception as e:
        logger.error(f"Error deleting collection {collection_id}: {e}")
        return JsonResponse({'error': f'Failed to delete collection: {str(e)}'}, status=500)

@login_required
@require_http_methods(["DELETE"])
def delete_document(request, doc_id):
    user = request.user
    
    # Try to find the document among all document types
    document = None
    doc_type = None
    for model in DESCENDED_FROM_DOCUMENT:
        try:
            document = model.objects.get(id=doc_id)
            doc_type = model.__name__
            break
        except model.DoesNotExist:
            continue
    
    if not document:
        return JsonResponse({'error': 'Document not found'}, status=404)
    
    # Check if user has EDIT permission for the document's collection
    if not document.collection.user_can_edit(user):
        return JsonResponse({'error': 'You do not have permission to delete this document'}, status=403)
    
    try:
        document.delete()
        return JsonResponse({
            'success': True,
            'message': f'{doc_type} deleted successfully'
        })
    except Exception as e:
        logger.error(f"Error deleting document {doc_id}: {e}")
<<<<<<< HEAD
        return JsonResponse({'error': f'Failed to delete document: {str(e)}'}, status=500)
=======
        return JsonResponse({'error': f'Failed to delete document: {str(e)}'}, status=500)


@require_http_methods(['GET', 'POST'])
@login_required
def collections(request):
    if request.method == 'POST':
        data = json.loads(request.body)
        name = data.get('name')
        if not name:
            return JsonResponse({'error': 'Name is required'}, status=400)

        with transaction.atomic():
            collection = Collection.objects.create(name=name)
            CollectionPermission.objects.create(
                collection=collection,
                user=request.user,
                permission='MANAGE'
            )

            # Handle additional permissions
            for viewer in data.get('viewers', []):
                CollectionPermission.objects.create(
                    collection=collection,
                    user=get_user_model().objects.get(id=viewer),
                    permission='VIEW'
                )
            for editor in data.get('editors', []):
                CollectionPermission.objects.create(
                    collection=collection,
                    user=get_user_model().objects.get(id=editor),
                    permission='EDIT'
                )
            for admin in data.get('admins', []):
                CollectionPermission.objects.create(
                    collection=collection,
                    user=get_user_model().objects.get(id=admin),
                    permission='MANAGE'
                )

            return JsonResponse({
                'id': collection.id,
                'name': collection.name,
                'parent': collection.parent.id if collection.parent else None,
                'path': collection.get_path(),
                'document_count': len(collection.documents),
                'children_count': collection.children.count(),
                'permission': 'MANAGE'
            })

    # For GET requests, get all collections where the user has any permission
    colperms = CollectionPermission.objects.filter(user=request.user)
    collections = []
    for colperm in colperms:
        collections.append({
            'id': colperm.collection.id,
            'name': colperm.collection.name,
            'parent': colperm.collection.parent.id if colperm.collection.parent else None,
            'path': colperm.collection.get_path(),
            'document_count': len(colperm.collection.documents),
            'children_count': colperm.collection.children.count(),
            'permission': colperm.permission
        })
    return JsonResponse({"collections": collections})


@require_http_methods(["POST"])
@login_required
def move_collection(request, collection_id):
    try:
        data = json.loads(request.body)
    except json.JSONDecodeError:
        return JsonResponse({"error": "Invalid JSON"}, status=400)

    new_parent_id = data.get("new_parent_id")  # Can be None

    try:
        collection = Collection.objects.get(id=collection_id)
    except Collection.DoesNotExist:
        return JsonResponse({"error": "Collection not found"}, status=404)

    # Check that the user has permission to manage (move) this collection.
    if not collection.user_can_manage(request.user):
        return JsonResponse({"error": "You do not have permission to move this collection"}, status=403)

    # If a new parent is provided, fetch it.
    new_parent = None
    if new_parent_id:
        try:
            new_parent = Collection.objects.get(id=new_parent_id)
        except Collection.DoesNotExist:
            return JsonResponse({"error": "Target parent collection not found"}, status=404)

    try:
        collection.move_to(new_parent=new_parent)
    except ValidationError as e:
        return JsonResponse({"error": str(e)}, status=400)

    return JsonResponse({
        "message": "Collection moved successfully",
        "collection": {
            "id": collection.id,
            "name": collection.name,
            "parent": collection.parent.id if collection.parent else None,
            "path": collection.get_path(),
        }
    })

def get_document_by_id(doc_id):
    for model in DESCENDED_FROM_DOCUMENT:
        try:
            return model.objects.get(id=doc_id)
        except model.DoesNotExist:
            continue
    raise ObjectDoesNotExist("Document not found")


@require_http_methods(["POST"])
@login_required
def move_document(request, doc_id):
    try:
        data = json.loads(request.body)
    except json.JSONDecodeError:
        return JsonResponse({"error": "Invalid JSON"}, status=400)
    
    new_collection_id = data.get("new_collection_id")
    if new_collection_id is None:
        return JsonResponse({"error": "new_collection_id is required"}, status=400)

    try:
        document = get_document_by_id(doc_id)
    except ObjectDoesNotExist:
        return JsonResponse({"error": "Document not found"}, status=404)

    try:
        new_collection = Collection.objects.get(id=new_collection_id)
    except Collection.DoesNotExist:
        return JsonResponse({"error": "Target collection not found"}, status=404)

    try:
        # Call the move_to method on the document
        document.move_to(new_collection)
    except ValidationError as e:
        return JsonResponse({"error": str(e)}, status=400)

    return JsonResponse({
        "message": "Document moved successfully",
        "document": {
            "id": str(document.id),
            "title": document.title,
            "collection": new_collection.id,
        }
    })

@require_http_methods(['POST', 'GET'])
@login_required
def collection_permissions(request, col_id):
    collection = get_object_or_404(Collection, pk=col_id)
    
    if request.method == 'GET':
        if not collection.user_can_manage(request.user):
            return JsonResponse({'error': 'Permission denied'}, status=403)
        
        viewers = CollectionPermission.objects.filter(collection=collection, permission='VIEW').values('user__id', 'user__username', 'user__email')
        editors = CollectionPermission.objects.filter(collection=collection, permission='EDIT').values('user__id', 'user__username', 'user__email')
        admins = CollectionPermission.objects.filter(collection=collection, permission='MANAGE').values('user__id', 'user__username', 'user__email')
        
        return JsonResponse({
            'viewers': list(viewers),
            'editors': list(editors),
            'admins': list(admins),
        })

    if not collection.user_can_manage(request.user):
        return JsonResponse({'error': 'Permission denied'}, status=403)

    try:
        data = json.loads(request.body)
        with transaction.atomic():
            # Remove all existing permissions except the owner's
            CollectionPermission.objects.filter(collection=collection).exclude(user=request.user).delete()

            # Add new permissions
            for viewer in data.get('viewers', []):
                CollectionPermission.objects.create(
                    collection=collection,
                    user=get_user_model().objects.get(id=viewer),
                    permission='VIEW'
                )
            for editor in data.get('editors', []):
                CollectionPermission.objects.create(
                    collection=collection,
                    user=get_user_model().objects.get(id=editor),
                    permission='EDIT'
                )
            for admin in data.get('admins', []):
                CollectionPermission.objects.create(
                    collection=collection,
                    user=get_user_model().objects.get(id=admin),
                    permission='MANAGE'
                )

        return JsonResponse({'status': 'success'})
    except Exception as e:
        return JsonResponse({'error': str(e)}, status=400)

@login_required
@require_http_methods(['GET'])
def collection(request, col_id):
    try:
        collection = get_object_or_404(Collection, pk=col_id)
        if not collection.user_can_view(request.user):
            return JsonResponse({'error': 'Permission denied'}, status=403)
        
        # Get documents from all document types
        documents = []
        for model in DESCENDED_FROM_DOCUMENT:
            docs = model.objects.filter(collection=collection)
            for doc in docs:
                documents.append({
                    'id': str(doc.id),
                    'title': getattr(doc, 'title', None) or getattr(doc, 'name', 'Untitled'),
                    'type': doc.__class__.__name__,
                    'created_at': doc.created_at.isoformat() if hasattr(doc, 'created_at') and doc.created_at else None,
                })

        # Get child collections
        children = [{
            'id': child.id,
            'name': child.name,
            'document_count': len([doc for doc in child.documents]) if hasattr(child, 'documents') else 0,
            'created_at': child.created_at.isoformat() if hasattr(child, 'created_at') and child.created_at else None,
        } for child in collection.children.all()]

        response_data = {
            'collection': {
                'id': collection.id,
                'name': collection.name,
                'path': collection.get_path(),
                'parent': collection.parent.id if collection.parent else None,
                'created_at': collection.created_at.isoformat() if hasattr(collection, 'created_at') and collection.created_at else None,
                'updated_at': collection.updated_at.isoformat() if hasattr(collection, 'updated_at') and collection.updated_at else None,
            },
            'documents': documents,
            'children': children,
            'can_edit': collection.user_can_edit(request.user),
            'can_manage': collection.user_can_manage(request.user),
        }
        return JsonResponse(response_data)
    except Exception as e:
        logger.error(f"Error processing collection data: {str(e)}")
        return JsonResponse({'error': str(e)}, status=500)

@login_required
@require_http_methods(['GET'])
def ingestion_monitor(request):
    in_progress = PDFDocument.objects.filter(ingestion_complete=False, ingested_by=request.user)
    protocol = 'wss://' if request.is_secure() else 'ws://'
    host = request.get_host()
    return JsonResponse([{"documentName": doc.title,
                          "documentId": doc.id,
                          "websocketUrl": protocol + host + "/ingest/monitor/" + doc.id + "/"}
                          for doc in in_progress])

@require_http_methods(['GET'])
@login_required
def search_users(request):
    query = request.GET.get('query', '').strip()
    exclude_current = request.GET.get('exclude_current', 'false').lower() == 'true'
    
    if not query:
        return JsonResponse({'users': []})

    User = get_user_model()
    users = User.objects.filter(
        Q(username__icontains=query) | Q(email__icontains=query) | Q(full_name__icontains=query)
    )

    if exclude_current:
        users = users.exclude(id=request.user.id)

    user_list = list(users.values('id', 'username', 'email', 'full_name'))
    return JsonResponse({'users': user_list})

@login_required
@require_http_methods(['GET'])
def whitelisted_emails(request):
    if not request.user.is_staff:
        return JsonResponse({'error': 'Permission denied'}, status=403)
    return JsonResponse({'whitelisted': list(EmailWhitelist.objects.all().values_list('email', flat=True))})

@login_required
@require_http_methods(['POST', 'DELETE'])
def whitelisted_email(request, email):
    if not request.user.is_staff:
        return JsonResponse({'error': 'Permission denied'}, status=403)
    try:
        validate_email(email)
        if request.method == 'POST':
            EmailWhitelist.objects.get_or_create(email=email)
            return JsonResponse({'status': 'success'})
        if request.method == 'DELETE':
            EmailWhitelist.objects.filter(email=email).delete()
            return JsonResponse({'status': 'success'})
    except ValidationError as e:
        return JsonResponse({'error': str(e)}, status=400)
    # unreachable, just keeping the type checker happy
    return JsonResponse({'error': 'Invalid request method'}, status=400)

urlpatterns = [
    path("collections/", collections, name="api_collections"),
    path("collection/<int:col_id>/", collection, name="api_collection"),
    path("collections/permissions/<int:col_id>/", collection_permissions, name="api_collection_permissions"),
    path("collections/move/<int:collection_id>/", move_collection, name="api_move_collection"),
    path("collections/delete/<int:collection_id>/", delete_collection, name="api_delete_collection"),
    path("ingest_arxiv/", ingest_arxiv, name="api_ingest_arxiv"),
    path("ingest_pdf/", ingest_pdf, name="api_ingest_pdf"),
    path("ingestion/monitor/", ingestion_monitor, name="api_ingestion_monitor"),
    path("documents/move/<uuid:doc_id>/", move_document, name="api_move_document"),
    path("documents/delete/<uuid:doc_id>/", delete_document, name="api_delete_document"),
    path("users/search/", search_users, name="api_search_users"),
    path("whitelisted_email/<str:email>/", whitelisted_email, name="api_whitelist_email"),
    path("whitelisted_emails/", whitelisted_emails, name="api_whitelist_emails"),
]
>>>>>>> b46843a2
<|MERGE_RESOLUTION|>--- conflicted
+++ resolved
@@ -10,11 +10,7 @@
 
 from django.core.files.base import ContentFile
 
-<<<<<<< HEAD
-from .models import PDFDocument, TeXDocument, Collection, CollectionPermission, DESCENDED_FROM_DOCUMENT
-=======
 from .models import PDFDocument, TeXDocument, Collection, CollectionPermission, EmailWhitelist, DESCENDED_FROM_DOCUMENT
->>>>>>> b46843a2
 from django.contrib.auth.decorators import login_required
 from django.contrib.auth import get_user_model
 
@@ -159,15 +155,10 @@
     except DatabaseError as e:
         logger.error(f"Database error: {e}")
         return JsonResponse({'error': 'Database error occurred while saving PDFDocument'}, status=500)
-<<<<<<< HEAD
+
     return JsonResponse({'status_message': 'Success'})
 
-=======
-
-    return JsonResponse({'status_message': 'Success'})
-
-
->>>>>>> b46843a2
+
 @login_required
 @require_http_methods(["DELETE"])
 def delete_collection(request, collection_id):
@@ -224,9 +215,6 @@
         })
     except Exception as e:
         logger.error(f"Error deleting document {doc_id}: {e}")
-<<<<<<< HEAD
-        return JsonResponse({'error': f'Failed to delete document: {str(e)}'}, status=500)
-=======
         return JsonResponse({'error': f'Failed to delete document: {str(e)}'}, status=500)
 
 
@@ -550,5 +538,4 @@
     path("users/search/", search_users, name="api_search_users"),
     path("whitelisted_email/<str:email>/", whitelisted_email, name="api_whitelist_email"),
     path("whitelisted_emails/", whitelisted_emails, name="api_whitelist_emails"),
-]
->>>>>>> b46843a2
+]